--- conflicted
+++ resolved
@@ -41,9 +41,6 @@
 
   const schema: GraphQLSchema = loadSchemaFromSources([new Source(schemaSDL, "Test Schema", { line: 1, column: 1 })]);
 
-<<<<<<< HEAD
-  // Compilation Tests
-=======
   // Directive Definition Tests
 
   describe("does not add a duplicate directive", () => {
@@ -67,11 +64,10 @@
   })
 
   // Disabling Tests
->>>>>>> 29999eb0
 
   describe("query has inline fragment with @defer directive", () => {
     const documentString: string = `
-    query Test($a: Boolean!) {
+    query Test {
       allAnimals {
         ... on Animal @defer {
           species
