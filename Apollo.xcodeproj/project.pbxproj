// !$*UTF8*$!
{
	archiveVersion = 1;
	classes = {
	};
	objectVersion = 52;
	objects = {

/* Begin PBXBuildFile section */
		54DDB0921EA045870009DD99 /* InMemoryNormalizedCache.swift in Sources */ = {isa = PBXBuildFile; fileRef = 54DDB0911EA045870009DD99 /* InMemoryNormalizedCache.swift */; };
		5AC6CA4322AAF7B200B7C94D /* GraphQLHTTPMethod.swift in Sources */ = {isa = PBXBuildFile; fileRef = 5AC6CA4222AAF7B200B7C94D /* GraphQLHTTPMethod.swift */; };
		5BB2C0232380836100774170 /* VersionNumberTests.swift in Sources */ = {isa = PBXBuildFile; fileRef = 5BB2C0222380836100774170 /* VersionNumberTests.swift */; };
		9B0E4718240AF6D70093BDA7 /* ASTVariableType.swift in Sources */ = {isa = PBXBuildFile; fileRef = 9B0E4717240AF6D70093BDA7 /* ASTVariableType.swift */; };
		9B0E471A240AFA060093BDA7 /* VariableToSwiftTypeTests.swift in Sources */ = {isa = PBXBuildFile; fileRef = 9B0E4719240AFA060093BDA7 /* VariableToSwiftTypeTests.swift */; };
		9B0E471C240B167C0093BDA7 /* String+Apollo.swift in Sources */ = {isa = PBXBuildFile; fileRef = 9B0E471B240B167C0093BDA7 /* String+Apollo.swift */; };
		9B0E471E240B239D0093BDA7 /* ASTEnumValue.swift in Sources */ = {isa = PBXBuildFile; fileRef = 9B0E471D240B239D0093BDA7 /* ASTEnumValue.swift */; };
		9B1CCDD92360F02C007C9032 /* Bundle+Helpers.swift in Sources */ = {isa = PBXBuildFile; fileRef = 9B1CCDD82360F02C007C9032 /* Bundle+Helpers.swift */; };
		9B21FD752422C29D00998B5C /* GraphQLFileTests.swift in Sources */ = {isa = PBXBuildFile; fileRef = 9B21FD742422C29D00998B5C /* GraphQLFileTests.swift */; };
		9B21FD772422C8CC00998B5C /* TestFileHelper.swift in Sources */ = {isa = PBXBuildFile; fileRef = 9B21FD762422C8CC00998B5C /* TestFileHelper.swift */; };
		9B21FD782424305700998B5C /* ExpectedEnumWithDifferentCases.swift in Sources */ = {isa = PBXBuildFile; fileRef = 9B68F05F2416F80C00E97318 /* ExpectedEnumWithDifferentCases.swift */; };
		9B21FD792424305E00998B5C /* ExpectedEnumWithSanitizedCases.swift in Sources */ = {isa = PBXBuildFile; fileRef = 9B68F063241703B200E97318 /* ExpectedEnumWithSanitizedCases.swift */; };
		9B260BEB245A020300562176 /* ApolloInterceptor.swift in Sources */ = {isa = PBXBuildFile; fileRef = 9B260BEA245A020300562176 /* ApolloInterceptor.swift */; };
		9B260BED245A021300562176 /* Parseable.swift in Sources */ = {isa = PBXBuildFile; fileRef = 9B260BEC245A021300562176 /* Parseable.swift */; };
		9B260BEF245A022E00562176 /* FlexibleDecoder.swift in Sources */ = {isa = PBXBuildFile; fileRef = 9B260BEE245A022E00562176 /* FlexibleDecoder.swift */; };
		9B260BF1245A025400562176 /* HTTPRequest.swift in Sources */ = {isa = PBXBuildFile; fileRef = 9B260BF0245A025400562176 /* HTTPRequest.swift */; };
		9B260BF3245A026F00562176 /* RequestChain.swift in Sources */ = {isa = PBXBuildFile; fileRef = 9B260BF2245A026F00562176 /* RequestChain.swift */; };
		9B260BF5245A028D00562176 /* HTTPResponse.swift in Sources */ = {isa = PBXBuildFile; fileRef = 9B260BF4245A028D00562176 /* HTTPResponse.swift */; };
		9B260BF9245A030100562176 /* ResponseCodeInterceptor.swift in Sources */ = {isa = PBXBuildFile; fileRef = 9B260BF8245A030100562176 /* ResponseCodeInterceptor.swift */; };
		9B260BFB245A031900562176 /* NetworkFetchInterceptor.swift in Sources */ = {isa = PBXBuildFile; fileRef = 9B260BFA245A031900562176 /* NetworkFetchInterceptor.swift */; };
		9B260BFF245A054700562176 /* JSONRequest.swift in Sources */ = {isa = PBXBuildFile; fileRef = 9B260BFE245A054700562176 /* JSONRequest.swift */; };
		9B260C01245A059700562176 /* CodableParsingInterceptor.swift in Sources */ = {isa = PBXBuildFile; fileRef = 9B260C00245A059700562176 /* CodableParsingInterceptor.swift */; };
		9B260C04245A090600562176 /* RequestChainNetworkTransport.swift in Sources */ = {isa = PBXBuildFile; fileRef = 9B260C03245A090600562176 /* RequestChainNetworkTransport.swift */; };
		9B260C08245A437400562176 /* InterceptorProvider.swift in Sources */ = {isa = PBXBuildFile; fileRef = 9B260C07245A437400562176 /* InterceptorProvider.swift */; };
		9B260C0A245A532500562176 /* LegacyParsingInterceptor.swift in Sources */ = {isa = PBXBuildFile; fileRef = 9B260C09245A532500562176 /* LegacyParsingInterceptor.swift */; };
		9B2B66F42513FAFE00B53ABF /* CancellationHandlingInterceptor.swift in Sources */ = {isa = PBXBuildFile; fileRef = 9B2B66F32513FAFE00B53ABF /* CancellationHandlingInterceptor.swift */; };
		9B2DFBBF24E1FA1A00ED3AE6 /* Apollo.framework in Frameworks */ = {isa = PBXBuildFile; fileRef = 9FC750441D2A532C00458D91 /* Apollo.framework */; };
		9B2DFBC024E1FA1A00ED3AE6 /* Apollo.framework in Embed Frameworks */ = {isa = PBXBuildFile; fileRef = 9FC750441D2A532C00458D91 /* Apollo.framework */; settings = {ATTRIBUTES = (CodeSignOnCopy, RemoveHeadersOnCopy, ); }; };
		9B2DFBC724E1FA4800ED3AE6 /* UploadAPI.h in Headers */ = {isa = PBXBuildFile; fileRef = 9B2DFBC524E1FA3E00ED3AE6 /* UploadAPI.h */; settings = {ATTRIBUTES = (Public, ); }; };
		9B2DFBCD24E201A800ED3AE6 /* UploadAPI.framework in Frameworks */ = {isa = PBXBuildFile; fileRef = 9B2DFBB624E1FA0D00ED3AE6 /* UploadAPI.framework */; };
		9B2DFBCF24E201DD00ED3AE6 /* API.swift in Sources */ = {isa = PBXBuildFile; fileRef = 9B2DFBCE24E201DD00ED3AE6 /* API.swift */; };
		9B3D70F92488340400D8BAF4 /* ASTUnionType.swift in Sources */ = {isa = PBXBuildFile; fileRef = 9B3D70F82488340400D8BAF4 /* ASTUnionType.swift */; };
		9B3D70FA2488340C00D8BAF4 /* ASTInterfaceType.swift in Sources */ = {isa = PBXBuildFile; fileRef = 9B3D70F6248833CB00D8BAF4 /* ASTInterfaceType.swift */; };
		9B3D70FC2488388300D8BAF4 /* InterfaceEnumGenerator.swift in Sources */ = {isa = PBXBuildFile; fileRef = 9B3D70FB2488388300D8BAF4 /* InterfaceEnumGenerator.swift */; };
		9B3D70FE2488388E00D8BAF4 /* UnionEnumGenerator.swift in Sources */ = {isa = PBXBuildFile; fileRef = 9B3D70FD2488388E00D8BAF4 /* UnionEnumGenerator.swift */; };
		9B3D71032488448F00D8BAF4 /* IntefaceEnumGenerationTests.swift in Sources */ = {isa = PBXBuildFile; fileRef = 9B3D71022488448F00D8BAF4 /* IntefaceEnumGenerationTests.swift */; };
		9B3D7105248847D400D8BAF4 /* ExpectedSanitizedCharacterType.swift in Sources */ = {isa = PBXBuildFile; fileRef = 9B3D7104248847D400D8BAF4 /* ExpectedSanitizedCharacterType.swift */; };
		9B3D71072488495900D8BAF4 /* ExpectedNoCasesCharacterType.swift in Sources */ = {isa = PBXBuildFile; fileRef = 9B3D71062488495900D8BAF4 /* ExpectedNoCasesCharacterType.swift */; };
		9B3D710924884A1500D8BAF4 /* ExpectedNoModifierCharacterType.swift in Sources */ = {isa = PBXBuildFile; fileRef = 9B3D710824884A1500D8BAF4 /* ExpectedNoModifierCharacterType.swift */; };
		9B3D710B24884B2100D8BAF4 /* ExpectedEpisodeEnumWithoutModifier.swift in Sources */ = {isa = PBXBuildFile; fileRef = 9B3D710A24884B2100D8BAF4 /* ExpectedEpisodeEnumWithoutModifier.swift */; };
		9B3D710F24884D7500D8BAF4 /* ExpectedSearchResultType.swift in Sources */ = {isa = PBXBuildFile; fileRef = 9B3D710E24884D7500D8BAF4 /* ExpectedSearchResultType.swift */; };
		9B3D711124884E1B00D8BAF4 /* UnionEnumGenerationTests.swift in Sources */ = {isa = PBXBuildFile; fileRef = 9B3D711024884E1B00D8BAF4 /* UnionEnumGenerationTests.swift */; };
		9B3D711324889DB200D8BAF4 /* ExpectedSanitizedSearchResultType.swift in Sources */ = {isa = PBXBuildFile; fileRef = 9B3D711224889DB200D8BAF4 /* ExpectedSanitizedSearchResultType.swift */; };
		9B3D711524889EB000D8BAF4 /* ExpectedNoCasesSearchResultType.swift in Sources */ = {isa = PBXBuildFile; fileRef = 9B3D711424889EB000D8BAF4 /* ExpectedNoCasesSearchResultType.swift */; };
		9B3D711724889EF200D8BAF4 /* ExpectedNoModifierSearchResultType.swift in Sources */ = {isa = PBXBuildFile; fileRef = 9B3D711624889EF200D8BAF4 /* ExpectedNoModifierSearchResultType.swift */; };
		9B3FB4F124D9ED01002C8B1B /* ExpectedCharacterType.swift in Sources */ = {isa = PBXBuildFile; fileRef = 9B3D71002488429E00D8BAF4 /* ExpectedCharacterType.swift */; };
		9B455CDF2492D05E002255A9 /* Atomic.swift in Sources */ = {isa = PBXBuildFile; fileRef = 9B6CB23D238077B60007259D /* Atomic.swift */; };
		9B455CE52492D0A3002255A9 /* ApolloExtension.swift in Sources */ = {isa = PBXBuildFile; fileRef = 9B455CE22492D0A3002255A9 /* ApolloExtension.swift */; };
		9B455CE62492D0A3002255A9 /* OptionalBoolean.swift in Sources */ = {isa = PBXBuildFile; fileRef = 9B455CE32492D0A3002255A9 /* OptionalBoolean.swift */; };
		9B455CE72492D0A3002255A9 /* Collection+Apollo.swift in Sources */ = {isa = PBXBuildFile; fileRef = 9B455CE42492D0A3002255A9 /* Collection+Apollo.swift */; };
		9B455CEB2492FB03002255A9 /* String+SHA.swift in Sources */ = {isa = PBXBuildFile; fileRef = 9B455CEA2492FB03002255A9 /* String+SHA.swift */; };
		9B4F453F244A27B900C2CF7D /* URLSessionClient.swift in Sources */ = {isa = PBXBuildFile; fileRef = 9B4F453E244A27B900C2CF7D /* URLSessionClient.swift */; };
		9B4F4541244A2A9200C2CF7D /* HTTPBinAPI.swift in Sources */ = {isa = PBXBuildFile; fileRef = 9B4F4540244A2A9200C2CF7D /* HTTPBinAPI.swift */; };
		9B4F4543244A2AD300C2CF7D /* URLSessionClientTests.swift in Sources */ = {isa = PBXBuildFile; fileRef = 9B4F4542244A2AD300C2CF7D /* URLSessionClientTests.swift */; };
		9B518C87235F819E004C426D /* CLIDownloader.swift in Sources */ = {isa = PBXBuildFile; fileRef = 9B518C85235F8125004C426D /* CLIDownloader.swift */; };
		9B518C8C235F8B5F004C426D /* ApolloFilePathHelper.swift in Sources */ = {isa = PBXBuildFile; fileRef = 9B518C8A235F8B05004C426D /* ApolloFilePathHelper.swift */; };
		9B518C8D235F8B9E004C426D /* CLIDownloaderTests.swift in Sources */ = {isa = PBXBuildFile; fileRef = 9B518C88235F8AD4004C426D /* CLIDownloaderTests.swift */; };
		9B554CC4247DC29A002F452A /* TaskData.swift in Sources */ = {isa = PBXBuildFile; fileRef = 9B554CC3247DC29A002F452A /* TaskData.swift */; };
		9B5A1EFC243528AA00F066BB /* InputObjectGenerationTests.swift in Sources */ = {isa = PBXBuildFile; fileRef = 9B5A1EFB243528AA00F066BB /* InputObjectGenerationTests.swift */; };
		9B5A1EFD24352AC100F066BB /* ExpectedReviewInput.swift in Sources */ = {isa = PBXBuildFile; fileRef = 9B68F06C241C646700E97318 /* ExpectedReviewInput.swift */; };
		9B5A1EFE24352AED00F066BB /* ExpectedColorInput.swift in Sources */ = {isa = PBXBuildFile; fileRef = 9B68F06A241C643000E97318 /* ExpectedColorInput.swift */; };
		9B5A1F002435356400F066BB /* ExpectedColorInputNoModifier.swift in Sources */ = {isa = PBXBuildFile; fileRef = 9B5A1EFF2435356400F066BB /* ExpectedColorInputNoModifier.swift */; };
		9B60204D23FDF4B700D0C8E0 /* ApolloSQLiteTestSupport.framework in Frameworks */ = {isa = PBXBuildFile; fileRef = 9B7BDAE223FDED8000ACD198 /* ApolloSQLiteTestSupport.framework */; };
		9B60204F23FDFA9F00D0C8E0 /* SQLiteCacheTests.swift in Sources */ = {isa = PBXBuildFile; fileRef = 9B60204E23FDFA9F00D0C8E0 /* SQLiteCacheTests.swift */; };
		9B64F6762354D219002D1BB5 /* URL+QueryDict.swift in Sources */ = {isa = PBXBuildFile; fileRef = 9B64F6752354D219002D1BB5 /* URL+QueryDict.swift */; };
		9B6835342460B47900337AE6 /* ASTVariableType+TestHelpers.swift in Sources */ = {isa = PBXBuildFile; fileRef = 9B6835322460B32A00337AE6 /* ASTVariableType+TestHelpers.swift */; };
		9B683538246310D400337AE6 /* ExpectedReviewInputNoModifier.swift in Sources */ = {isa = PBXBuildFile; fileRef = 9B683537246310D400337AE6 /* ExpectedReviewInputNoModifier.swift */; };
		9B68354E24634A3C00337AE6 /* GraphQLOptional.swift in Sources */ = {isa = PBXBuildFile; fileRef = 9B68F06E241C649E00E97318 /* GraphQLOptional.swift */; };
		9B68F03B240D8D1800E97318 /* CodegenExtensionTests.swift in Sources */ = {isa = PBXBuildFile; fileRef = 9B68F03A240D8D1800E97318 /* CodegenExtensionTests.swift */; };
		9B68F03D240ED3B300E97318 /* ASTCondition.swift in Sources */ = {isa = PBXBuildFile; fileRef = 9B68F03C240ED3B300E97318 /* ASTCondition.swift */; };
		9B68F03F240F3B0E00E97318 /* CodeGenerator.swift in Sources */ = {isa = PBXBuildFile; fileRef = 9B68F03E240F3B0E00E97318 /* CodeGenerator.swift */; };
		9B68F04A24130D6500E97318 /* EnumGenerator.swift in Sources */ = {isa = PBXBuildFile; fileRef = 9B68F04924130D6500E97318 /* EnumGenerator.swift */; };
		9B68F04D2413239100E97318 /* Stencil in Frameworks */ = {isa = PBXBuildFile; productRef = 9B68F04C2413239100E97318 /* Stencil */; };
		9B68F04F2413271D00E97318 /* EnumGenerationTests.swift in Sources */ = {isa = PBXBuildFile; fileRef = 9B68F04E2413271D00E97318 /* EnumGenerationTests.swift */; };
		9B68F0532415B1C800E97318 /* ExpectedEpisodeEnum.swift in Sources */ = {isa = PBXBuildFile; fileRef = 9B68F0522415B1C800E97318 /* ExpectedEpisodeEnum.swift */; };
		9B68F0552416B33300E97318 /* LineByLineComparison.swift in Sources */ = {isa = PBXBuildFile; fileRef = 9B68F0542416B33300E97318 /* LineByLineComparison.swift */; };
		9B68F0572416B5F700E97318 /* ExpectedEpisodeEnumNoDescription.swift in Sources */ = {isa = PBXBuildFile; fileRef = 9B68F0562416B5F700E97318 /* ExpectedEpisodeEnumNoDescription.swift */; };
		9B68F0592416BA7700E97318 /* ExpectedEnumWithNoCases.swift in Sources */ = {isa = PBXBuildFile; fileRef = 9B68F0582416BA7700E97318 /* ExpectedEnumWithNoCases.swift */; };
		9B68F05B2416BCF100E97318 /* ExpectedEnumOmittingDeprecatedCases.swift in Sources */ = {isa = PBXBuildFile; fileRef = 9B68F05A2416BCF100E97318 /* ExpectedEnumOmittingDeprecatedCases.swift */; };
		9B68F05D2416BDCF00E97318 /* ExpectedEnumWithDeprecatedCases.swift in Sources */ = {isa = PBXBuildFile; fileRef = 9B68F05C2416BDCF00E97318 /* ExpectedEnumWithDeprecatedCases.swift */; };
		9B68F06524198D1000E97318 /* InputObjectGenerator.swift in Sources */ = {isa = PBXBuildFile; fileRef = 9B68F0612417002900E97318 /* InputObjectGenerator.swift */; };
		9B68F068241ADA9D00E97318 /* Dictionary+Apollo.swift in Sources */ = {isa = PBXBuildFile; fileRef = 9B68F066241AD98C00E97318 /* Dictionary+Apollo.swift */; };
		9B708AAD2305884500604A11 /* ApolloClientProtocol.swift in Sources */ = {isa = PBXBuildFile; fileRef = 9B708AAC2305884500604A11 /* ApolloClientProtocol.swift */; };
		9B78C71E2326E86E000C8C32 /* ErrorGenerationTests.swift in Sources */ = {isa = PBXBuildFile; fileRef = 9B78C71B2326E859000C8C32 /* ErrorGenerationTests.swift */; };
		9B7B6F59233C287200F32205 /* ApolloCodegen.swift in Sources */ = {isa = PBXBuildFile; fileRef = 9B7B6F57233C287100F32205 /* ApolloCodegen.swift */; };
		9B7B6F5A233C287200F32205 /* ApolloCodegenOptions.swift in Sources */ = {isa = PBXBuildFile; fileRef = 9B7B6F58233C287100F32205 /* ApolloCodegenOptions.swift */; };
		9B7B6F69233C2C0C00F32205 /* FileManager+Apollo.swift in Sources */ = {isa = PBXBuildFile; fileRef = 9B7B6F68233C2C0C00F32205 /* FileManager+Apollo.swift */; };
		9B7BDA8D23FDE92A00ACD198 /* MockWebSocket.swift in Sources */ = {isa = PBXBuildFile; fileRef = 9B7BDA8723FDE92900ACD198 /* MockWebSocket.swift */; };
		9B7BDA8E23FDE92A00ACD198 /* StarWarsSubscriptionTests.swift in Sources */ = {isa = PBXBuildFile; fileRef = 9B7BDA8823FDE92900ACD198 /* StarWarsSubscriptionTests.swift */; };
		9B7BDA8F23FDE92A00ACD198 /* MockWebSocketTests.swift in Sources */ = {isa = PBXBuildFile; fileRef = 9B7BDA8923FDE92900ACD198 /* MockWebSocketTests.swift */; };
		9B7BDA9023FDE92A00ACD198 /* SplitNetworkTransportTests.swift in Sources */ = {isa = PBXBuildFile; fileRef = 9B7BDA8A23FDE92900ACD198 /* SplitNetworkTransportTests.swift */; };
		9B7BDA9223FDE92A00ACD198 /* StarWarsWebSocketTests.swift in Sources */ = {isa = PBXBuildFile; fileRef = 9B7BDA8C23FDE92900ACD198 /* StarWarsWebSocketTests.swift */; };
		9B7BDA9B23FDE94C00ACD198 /* WebSocketError.swift in Sources */ = {isa = PBXBuildFile; fileRef = 9B7BDA9423FDE94C00ACD198 /* WebSocketError.swift */; };
		9B7BDA9C23FDE94C00ACD198 /* WebSocketTask.swift in Sources */ = {isa = PBXBuildFile; fileRef = 9B7BDA9523FDE94C00ACD198 /* WebSocketTask.swift */; };
		9B7BDA9D23FDE94C00ACD198 /* SplitNetworkTransport.swift in Sources */ = {isa = PBXBuildFile; fileRef = 9B7BDA9623FDE94C00ACD198 /* SplitNetworkTransport.swift */; };
		9B7BDA9E23FDE94C00ACD198 /* OperationMessage.swift in Sources */ = {isa = PBXBuildFile; fileRef = 9B7BDA9723FDE94C00ACD198 /* OperationMessage.swift */; };
		9B7BDA9F23FDE94C00ACD198 /* ApolloWebSocket.swift in Sources */ = {isa = PBXBuildFile; fileRef = 9B7BDA9823FDE94C00ACD198 /* ApolloWebSocket.swift */; };
		9B7BDAA023FDE94C00ACD198 /* WebSocketTransport.swift in Sources */ = {isa = PBXBuildFile; fileRef = 9B7BDA9923FDE94C00ACD198 /* WebSocketTransport.swift */; };
		9B7BDAAC23FDEA7B00ACD198 /* Starscream in Frameworks */ = {isa = PBXBuildFile; productRef = 9B7BDAAB23FDEA7B00ACD198 /* Starscream */; };
		9B7BDAD023FDEBE300ACD198 /* SQLiteSerialization.swift in Sources */ = {isa = PBXBuildFile; fileRef = 9B7BDACD23FDEBE300ACD198 /* SQLiteSerialization.swift */; };
		9B7BDAD223FDEBE300ACD198 /* SQLiteNormalizedCache.swift in Sources */ = {isa = PBXBuildFile; fileRef = 9B7BDACF23FDEBE300ACD198 /* SQLiteNormalizedCache.swift */; };
		9B7BDAD623FDEC9B00ACD198 /* CachePersistenceTests.swift in Sources */ = {isa = PBXBuildFile; fileRef = 9B7BDAD423FDEC9B00ACD198 /* CachePersistenceTests.swift */; };
		9B7BDAEF23FDED9700ACD198 /* TestCacheProvider.swift in Sources */ = {isa = PBXBuildFile; fileRef = 9B7BDAEC23FDED9700ACD198 /* TestCacheProvider.swift */; };
		9B7BDAF023FDED9700ACD198 /* ApolloSQLiteTestSupport.h in Headers */ = {isa = PBXBuildFile; fileRef = 9B7BDAED23FDED9700ACD198 /* ApolloSQLiteTestSupport.h */; settings = {ATTRIBUTES = (Public, ); }; };
		9B7BDAF623FDEE2600ACD198 /* SQLite in Frameworks */ = {isa = PBXBuildFile; productRef = 9B7BDAF523FDEE2600ACD198 /* SQLite */; };
		9B7BDAFA23FDEE8A00ACD198 /* Apollo.framework in Frameworks */ = {isa = PBXBuildFile; fileRef = 9FC750441D2A532C00458D91 /* Apollo.framework */; };
		9B7BDAFD23FDEE9300ACD198 /* Apollo.framework in Frameworks */ = {isa = PBXBuildFile; fileRef = 9FC750441D2A532C00458D91 /* Apollo.framework */; };
		9B7BDB0423FDF02200ACD198 /* StarWarsAPI.framework in Frameworks */ = {isa = PBXBuildFile; fileRef = 9FCE2CFA1E6C213D00E34457 /* StarWarsAPI.framework */; };
		9B7BDB0523FDF02600ACD198 /* ApolloWebSocket.framework in Frameworks */ = {isa = PBXBuildFile; fileRef = 9B7BDA7D23FDE90400ACD198 /* ApolloWebSocket.framework */; };
		9B7BDB0823FDF04400ACD198 /* ApolloTestSupport.framework in Frameworks */ = {isa = PBXBuildFile; fileRef = 9F8A95781EC0FC1200304A2D /* ApolloTestSupport.framework */; };
		9B7BDB1423FDF09600ACD198 /* ApolloSQLiteTestSupport.framework in Frameworks */ = {isa = PBXBuildFile; fileRef = 9B7BDAE223FDED8000ACD198 /* ApolloSQLiteTestSupport.framework */; };
		9B7BDB1523FDF09600ACD198 /* ApolloTestSupport.framework in Frameworks */ = {isa = PBXBuildFile; fileRef = 9F8A95781EC0FC1200304A2D /* ApolloTestSupport.framework */; };
		9B7BDB1A23FDF12000ACD198 /* ApolloSQLite.framework in Frameworks */ = {isa = PBXBuildFile; fileRef = 9B7BDABF23FDEBB600ACD198 /* ApolloSQLite.framework */; };
		9B7BDB1D23FDF22300ACD198 /* StarWarsAPI.framework in Frameworks */ = {isa = PBXBuildFile; fileRef = 9FCE2CFA1E6C213D00E34457 /* StarWarsAPI.framework */; };
		9B8C3FB3248DA2FE00707B13 /* URL+Apollo.swift in Sources */ = {isa = PBXBuildFile; fileRef = 9B8C3FB1248DA2EA00707B13 /* URL+Apollo.swift */; };
		9B8C3FB5248DA3E000707B13 /* URLExtensionsTests.swift in Sources */ = {isa = PBXBuildFile; fileRef = 9B8C3FB4248DA3E000707B13 /* URLExtensionsTests.swift */; };
		9B95EDC022CAA0B000702BB2 /* GETTransformerTests.swift in Sources */ = {isa = PBXBuildFile; fileRef = 9B95EDBF22CAA0AF00702BB2 /* GETTransformerTests.swift */; };
		9B96500A24BE62B7003C29C0 /* RequestChainTests.swift in Sources */ = {isa = PBXBuildFile; fileRef = 9B96500824BE6201003C29C0 /* RequestChainTests.swift */; };
		9B96500C24BE7239003C29C0 /* LegacyCacheReadInterceptor.swift in Sources */ = {isa = PBXBuildFile; fileRef = 9B96500B24BE7239003C29C0 /* LegacyCacheReadInterceptor.swift */; };
		9B9BBAF324DB39D70021C30F /* UploadRequest.swift in Sources */ = {isa = PBXBuildFile; fileRef = 9B9BBAF224DB39D70021C30F /* UploadRequest.swift */; };
		9B9BBAF524DB4F890021C30F /* AutomaticPersistedQueryInterceptor.swift in Sources */ = {isa = PBXBuildFile; fileRef = 9B9BBAF424DB4F890021C30F /* AutomaticPersistedQueryInterceptor.swift */; };
		9B9BBB1C24DB760B0021C30F /* UploadTests.swift in Sources */ = {isa = PBXBuildFile; fileRef = 9B9BBB1A24DB75E60021C30F /* UploadTests.swift */; };
		9BA1244A22D8A8EA00BF1D24 /* JSONSerialization+Sorting.swift in Sources */ = {isa = PBXBuildFile; fileRef = 9BA1244922D8A8EA00BF1D24 /* JSONSerialization+Sorting.swift */; };
		9BA1245E22DE116B00BF1D24 /* Result+Helpers.swift in Sources */ = {isa = PBXBuildFile; fileRef = 9BA1245D22DE116B00BF1D24 /* Result+Helpers.swift */; };
		9BA3130E2302BEA5007B7FC5 /* DispatchQueue+Optional.swift in Sources */ = {isa = PBXBuildFile; fileRef = 9BA3130D2302BEA5007B7FC5 /* DispatchQueue+Optional.swift */; };
		9BAD16B923FE362600007BEF /* ApolloTestSupport.framework in Frameworks */ = {isa = PBXBuildFile; fileRef = 9F8A95781EC0FC1200304A2D /* ApolloTestSupport.framework */; };
		9BAEEBEE2346644600808306 /* ApolloSchemaOptions.swift in Sources */ = {isa = PBXBuildFile; fileRef = 9BAEEBED2346644600808306 /* ApolloSchemaOptions.swift */; };
		9BAEEBEF2346644B00808306 /* ApolloSchemaDownloader.swift in Sources */ = {isa = PBXBuildFile; fileRef = 9BAEEBEB234663F200808306 /* ApolloSchemaDownloader.swift */; };
		9BAEEBF123467E0A00808306 /* ApolloCLI.swift in Sources */ = {isa = PBXBuildFile; fileRef = 9BAEEBF023467E0A00808306 /* ApolloCLI.swift */; };
		9BAEEBF32346DDAD00808306 /* CodegenLogger.swift in Sources */ = {isa = PBXBuildFile; fileRef = 9BAEEBF22346DDAD00808306 /* CodegenLogger.swift */; };
		9BAEEBF52346E90700808306 /* CLIExtractor.swift in Sources */ = {isa = PBXBuildFile; fileRef = 9BAEEBF42346E90700808306 /* CLIExtractor.swift */; };
		9BAEEBF72346F0A000808306 /* StaticString+Apollo.swift in Sources */ = {isa = PBXBuildFile; fileRef = 9BAEEBF62346F0A000808306 /* StaticString+Apollo.swift */; };
		9BAEEC01234BB8FD00808306 /* ApolloCodegenLib.framework in Frameworks */ = {isa = PBXBuildFile; fileRef = 9B7B6F47233C26D100F32205 /* ApolloCodegenLib.framework */; };
		9BAEEC10234BB95B00808306 /* FileManagerExtensionsTests.swift in Sources */ = {isa = PBXBuildFile; fileRef = 9BAEEC0D234BB95B00808306 /* FileManagerExtensionsTests.swift */; };
		9BAEEC12234BBA9200808306 /* CodegenTestHelper.swift in Sources */ = {isa = PBXBuildFile; fileRef = 9BAEEC11234BBA9200808306 /* CodegenTestHelper.swift */; };
		9BAEEC15234C132600808306 /* CLIExtractorTests.swift in Sources */ = {isa = PBXBuildFile; fileRef = 9BAEEC14234C132600808306 /* CLIExtractorTests.swift */; };
		9BAEEC17234C275600808306 /* ApolloSchemaTests.swift in Sources */ = {isa = PBXBuildFile; fileRef = 9BAEEC16234C275600808306 /* ApolloSchemaTests.swift */; };
		9BAEEC19234C297800808306 /* ApolloCodegenTests.swift in Sources */ = {isa = PBXBuildFile; fileRef = 9BAEEC18234C297800808306 /* ApolloCodegenTests.swift */; };
		9BC139A424EDCA6C00876D29 /* InterceptorTests.swift in Sources */ = {isa = PBXBuildFile; fileRef = 9BC139A224EDCA4400876D29 /* InterceptorTests.swift */; };
		9BC139A624EDCAD900876D29 /* BlindRetryingTestInterceptor.swift in Sources */ = {isa = PBXBuildFile; fileRef = 9BC139A524EDCAD900876D29 /* BlindRetryingTestInterceptor.swift */; };
		9BC139A824EDCE4F00876D29 /* RetryToCountThenSucceedInterceptor.swift in Sources */ = {isa = PBXBuildFile; fileRef = 9BC139A724EDCE4F00876D29 /* RetryToCountThenSucceedInterceptor.swift */; };
		9BC2D9D3233C6EF0007BD083 /* Basher.swift in Sources */ = {isa = PBXBuildFile; fileRef = 9BC2D9D1233C6DC0007BD083 /* Basher.swift */; };
		9BC742AC24CFB2FF0029282C /* ApolloErrorInterceptor.swift in Sources */ = {isa = PBXBuildFile; fileRef = 9BC742AB24CFB2FF0029282C /* ApolloErrorInterceptor.swift */; };
		9BC742AE24CFB6450029282C /* LegacyCacheWriteInterceptor.swift in Sources */ = {isa = PBXBuildFile; fileRef = 9BC742AD24CFB6450029282C /* LegacyCacheWriteInterceptor.swift */; };
		9BCF0CE023FC9CA50031D2A2 /* TestCacheProvider.swift in Sources */ = {isa = PBXBuildFile; fileRef = 9BCF0CD923FC9CA50031D2A2 /* TestCacheProvider.swift */; };
		9BCF0CE323FC9CA50031D2A2 /* XCTAssertHelpers.swift in Sources */ = {isa = PBXBuildFile; fileRef = 9BCF0CDC23FC9CA50031D2A2 /* XCTAssertHelpers.swift */; };
		9BCF0CE423FC9CA50031D2A2 /* MockURLSession.swift in Sources */ = {isa = PBXBuildFile; fileRef = 9BCF0CDD23FC9CA50031D2A2 /* MockURLSession.swift */; };
		9BCF0CE523FC9CA50031D2A2 /* MockNetworkTransport.swift in Sources */ = {isa = PBXBuildFile; fileRef = 9BCF0CDF23FC9CA50031D2A2 /* MockNetworkTransport.swift */; };
		9BCF0CE623FC9D7B0031D2A2 /* ApolloTestSupport.h in Headers */ = {isa = PBXBuildFile; fileRef = 9BCF0CDA23FC9CA50031D2A2 /* ApolloTestSupport.h */; settings = {ATTRIBUTES = (Public, ); }; };
		9BCF0D0123FC9F060031D2A2 /* StarWarsAPI.h in Headers */ = {isa = PBXBuildFile; fileRef = 9BCF0CF123FC9F060031D2A2 /* StarWarsAPI.h */; settings = {ATTRIBUTES = (Public, ); }; };
		9BCF0D0223FC9F060031D2A2 /* API.swift in Sources */ = {isa = PBXBuildFile; fileRef = 9BCF0CFC23FC9F060031D2A2 /* API.swift */; };
		9BD681272405F0CB000874CB /* ASTOutput.swift in Sources */ = {isa = PBXBuildFile; fileRef = 9BD681262405F0CB000874CB /* ASTOutput.swift */; };
		9BD681292405F149000874CB /* ASTTypeUsed.swift in Sources */ = {isa = PBXBuildFile; fileRef = 9BD681282405F149000874CB /* ASTTypeUsed.swift */; };
		9BD6812B2405F410000874CB /* ASTFragment.swift in Sources */ = {isa = PBXBuildFile; fileRef = 9BD6812A2405F410000874CB /* ASTFragment.swift */; };
		9BD6812F2405F665000874CB /* JSON.swift in Sources */ = {isa = PBXBuildFile; fileRef = 9BD6812E2405F665000874CB /* JSON.swift */; };
		9BD681362405F725000874CB /* JSONTests.swift in Sources */ = {isa = PBXBuildFile; fileRef = 9BD681352405F725000874CB /* JSONTests.swift */; };
		9BD681382405F7F6000874CB /* JSONTestHelpers.swift in Sources */ = {isa = PBXBuildFile; fileRef = 9BD681372405F7F6000874CB /* JSONTestHelpers.swift */; };
		9BD6813B2405FA56000874CB /* ASTOperation.swift in Sources */ = {isa = PBXBuildFile; fileRef = 9BD681392405F95B000874CB /* ASTOperation.swift */; };
		9BD6813E2405FAC8000874CB /* ASTField.swift in Sources */ = {isa = PBXBuildFile; fileRef = 9BD6813C2405FAB7000874CB /* ASTField.swift */; };
		9BD681402406F31A000874CB /* FlexibleDecoder.swift in Sources */ = {isa = PBXBuildFile; fileRef = 9BD6813F2406F31A000874CB /* FlexibleDecoder.swift */; };
		9BD681422406F516000874CB /* ASTParsingTests.swift in Sources */ = {isa = PBXBuildFile; fileRef = 9BD681412406F516000874CB /* ASTParsingTests.swift */; };
		9BDE43D122C6655300FD7C7F /* Cancellable.swift in Sources */ = {isa = PBXBuildFile; fileRef = 9BDE43D022C6655200FD7C7F /* Cancellable.swift */; };
		9BDE43DF22C6708600FD7C7F /* GraphQLHTTPRequestError.swift in Sources */ = {isa = PBXBuildFile; fileRef = 9BDE43DE22C6708600FD7C7F /* GraphQLHTTPRequestError.swift */; };
		9BDF201323FDC37600153E2B /* GitHubAPI.h in Headers */ = {isa = PBXBuildFile; fileRef = 9BDF200C23FDC37600153E2B /* GitHubAPI.h */; settings = {ATTRIBUTES = (Public, ); }; };
		9BDF201423FDC37600153E2B /* API.swift in Sources */ = {isa = PBXBuildFile; fileRef = 9BDF201123FDC37600153E2B /* API.swift */; };
		9BE071AD2368D08700FA5952 /* Collection+Helpers.swift in Sources */ = {isa = PBXBuildFile; fileRef = 9BE071AC2368D08700FA5952 /* Collection+Helpers.swift */; };
		9BE071AF2368D34D00FA5952 /* Matchable.swift in Sources */ = {isa = PBXBuildFile; fileRef = 9BE071AE2368D34D00FA5952 /* Matchable.swift */; };
		9BE071B12368D3F500FA5952 /* Dictionary+Helpers.swift in Sources */ = {isa = PBXBuildFile; fileRef = 9BE071B02368D3F500FA5952 /* Dictionary+Helpers.swift */; };
		9BE74D3D23FB4A8E006D354F /* FileFinder.swift in Sources */ = {isa = PBXBuildFile; fileRef = 9BE74D3C23FB4A8E006D354F /* FileFinder.swift */; };
		9BEDC79E22E5D2CF00549BF6 /* RequestBodyCreator.swift in Sources */ = {isa = PBXBuildFile; fileRef = 9BEDC79D22E5D2CF00549BF6 /* RequestBodyCreator.swift */; };
		9BEEDC2824E351E5001D1294 /* MaxRetryInterceptor.swift in Sources */ = {isa = PBXBuildFile; fileRef = 9BEEDC2724E351E5001D1294 /* MaxRetryInterceptor.swift */; };
		9BEEDC2B24E61995001D1294 /* TestURLs.swift in Sources */ = {isa = PBXBuildFile; fileRef = 9BEEDC2A24E61995001D1294 /* TestURLs.swift */; };
		9BF1A95122CA6E71005292C2 /* GraphQLGETTransformer.swift in Sources */ = {isa = PBXBuildFile; fileRef = 9BF1A95022CA6E71005292C2 /* GraphQLGETTransformer.swift */; };
		9BF6C94325194DE2000D5B93 /* MultipartFormData+Testing.swift in Sources */ = {isa = PBXBuildFile; fileRef = 9BF6C91725194D7B000D5B93 /* MultipartFormData+Testing.swift */; };
		9BF6C97025194ED7000D5B93 /* MultipartFormDataTests.swift in Sources */ = {isa = PBXBuildFile; fileRef = 9BF6C95225194EA5000D5B93 /* MultipartFormDataTests.swift */; };
		9BF6C99C25195019000D5B93 /* String+IncludesForTesting.swift in Sources */ = {isa = PBXBuildFile; fileRef = 9BF6C99B25195019000D5B93 /* String+IncludesForTesting.swift */; };
		9F19D8441EED568200C57247 /* ResultOrPromise.swift in Sources */ = {isa = PBXBuildFile; fileRef = 9F19D8431EED568200C57247 /* ResultOrPromise.swift */; };
		9F19D8461EED8D3B00C57247 /* ResultOrPromiseTests.swift in Sources */ = {isa = PBXBuildFile; fileRef = 9F19D8451EED8D3B00C57247 /* ResultOrPromiseTests.swift */; };
		9F27D4641D40379500715680 /* JSONStandardTypeConversions.swift in Sources */ = {isa = PBXBuildFile; fileRef = 9F27D4631D40379500715680 /* JSONStandardTypeConversions.swift */; };
		9F295E311E27534800A24949 /* NormalizeQueryResults.swift in Sources */ = {isa = PBXBuildFile; fileRef = 9F295E301E27534800A24949 /* NormalizeQueryResults.swift */; };
		9F295E381E277B2A00A24949 /* GraphQLResultNormalizer.swift in Sources */ = {isa = PBXBuildFile; fileRef = 9F295E371E277B2A00A24949 /* GraphQLResultNormalizer.swift */; };
		9F30F02F255EDF8900506DE7 /* DispatchPreconditions.swift in Sources */ = {isa = PBXBuildFile; fileRef = 9F30F02E255EDF8900506DE7 /* DispatchPreconditions.swift */; };
		9F39101725493DDC00AF54A6 /* FetchQueryTests.swift in Sources */ = {isa = PBXBuildFile; fileRef = 9FA6ABC51EC0A9F7000017BE /* FetchQueryTests.swift */; };
		9F3910272549741400AF54A6 /* MockGraphQLServer.swift in Sources */ = {isa = PBXBuildFile; fileRef = 9F3910262549741400AF54A6 /* MockGraphQLServer.swift */; };
		9F438D071E6C2FD9007BDC1A /* Apollo.framework in Frameworks */ = {isa = PBXBuildFile; fileRef = 9FC750441D2A532C00458D91 /* Apollo.framework */; };
		9F533AB31E6C4A4200CBE097 /* BatchedLoadTests.swift in Sources */ = {isa = PBXBuildFile; fileRef = 9F438D0B1E6C494C007BDC1A /* BatchedLoadTests.swift */; };
		9F54C8B7255D760B0065AFD6 /* ParsingPerformanceTests.swift in Sources */ = {isa = PBXBuildFile; fileRef = 9F54C8B6255D760B0065AFD6 /* ParsingPerformanceTests.swift */; };
		9F54C8B9255D760B0065AFD6 /* Apollo.framework in Frameworks */ = {isa = PBXBuildFile; fileRef = 9FC750441D2A532C00458D91 /* Apollo.framework */; };
		9F54C90F255D79C80065AFD6 /* ApolloTestSupport.framework in Frameworks */ = {isa = PBXBuildFile; fileRef = 9F8A95781EC0FC1200304A2D /* ApolloTestSupport.framework */; };
		9F54C910255D79C80065AFD6 /* GitHubAPI.framework in Frameworks */ = {isa = PBXBuildFile; fileRef = 9FACA9C61F42E67200AE2DBD /* GitHubAPI.framework */; };
		9F55347B1DE1DB2100E54264 /* ApolloStore.swift in Sources */ = {isa = PBXBuildFile; fileRef = 9F55347A1DE1DB2100E54264 /* ApolloStore.swift */; };
		9F578D901D8D2CB300C0EA36 /* HTTPURLResponse+Helpers.swift in Sources */ = {isa = PBXBuildFile; fileRef = 9F578D8F1D8D2CB300C0EA36 /* HTTPURLResponse+Helpers.swift */; };
		9F65B1211EC106F30090B25F /* Apollo.framework in Frameworks */ = {isa = PBXBuildFile; fileRef = 9FC750441D2A532C00458D91 /* Apollo.framework */; };
		9F68F9F125415827004F26D0 /* XCTestCase+Helpers.swift in Sources */ = {isa = PBXBuildFile; fileRef = 9F68F9F025415827004F26D0 /* XCTestCase+Helpers.swift */; };
		9F69FFA91D42855900E000B1 /* NetworkTransport.swift in Sources */ = {isa = PBXBuildFile; fileRef = 9F69FFA81D42855900E000B1 /* NetworkTransport.swift */; };
		9F7BA89922927A3700999B3B /* ResponsePath.swift in Sources */ = {isa = PBXBuildFile; fileRef = 9F7BA89822927A3700999B3B /* ResponsePath.swift */; };
		9F8622F81EC2004200C38162 /* ReadWriteFromStoreTests.swift in Sources */ = {isa = PBXBuildFile; fileRef = 9F8622F71EC2004200C38162 /* ReadWriteFromStoreTests.swift */; };
		9F8622FA1EC2117C00C38162 /* FragmentConstructionAndConversionTests.swift in Sources */ = {isa = PBXBuildFile; fileRef = 9F8622F91EC2117C00C38162 /* FragmentConstructionAndConversionTests.swift */; };
		9F86B68B1E6438D700B885FF /* GraphQLSelectionSetMapper.swift in Sources */ = {isa = PBXBuildFile; fileRef = 9F86B68A1E6438D700B885FF /* GraphQLSelectionSetMapper.swift */; };
		9F86B6901E65533D00B885FF /* GraphQLResponseGenerator.swift in Sources */ = {isa = PBXBuildFile; fileRef = 9F86B68F1E65533D00B885FF /* GraphQLResponseGenerator.swift */; };
		9F8A958D1EC0FFAB00304A2D /* ApolloTestSupport.framework in Frameworks */ = {isa = PBXBuildFile; fileRef = 9F8A95781EC0FC1200304A2D /* ApolloTestSupport.framework */; };
		9F8A95901EC0FFC100304A2D /* ApolloTestSupport.framework in Frameworks */ = {isa = PBXBuildFile; fileRef = 9F8A95781EC0FC1200304A2D /* ApolloTestSupport.framework */; };
		9F8F334C229044A200C0E83B /* Decoding.swift in Sources */ = {isa = PBXBuildFile; fileRef = 9F8F334B229044A200C0E83B /* Decoding.swift */; };
		9F91CF8F1F6C0DB2008DD0BE /* MutatingResultsTests.swift in Sources */ = {isa = PBXBuildFile; fileRef = 9F91CF8E1F6C0DB2008DD0BE /* MutatingResultsTests.swift */; };
		9FA6ABCD1EC0A9F7000017BE /* LoadQueryFromStoreTests.swift in Sources */ = {isa = PBXBuildFile; fileRef = 9FA6ABC61EC0A9F7000017BE /* LoadQueryFromStoreTests.swift */; };
		9FA6ABCF1EC0A9F7000017BE /* StarWarsServerCachingRoundtripTests.swift in Sources */ = {isa = PBXBuildFile; fileRef = 9FA6ABC81EC0A9F7000017BE /* StarWarsServerCachingRoundtripTests.swift */; };
		9FA6ABD01EC0A9F7000017BE /* StarWarsServerTests.swift in Sources */ = {isa = PBXBuildFile; fileRef = 9FA6ABC91EC0A9F7000017BE /* StarWarsServerTests.swift */; };
		9FA6ABD21EC0A9F7000017BE /* WatchQueryTests.swift in Sources */ = {isa = PBXBuildFile; fileRef = 9FA6ABCB1EC0A9F7000017BE /* WatchQueryTests.swift */; };
		9FA6ABD51EC0AA49000017BE /* StarWarsAPI.framework in Frameworks */ = {isa = PBXBuildFile; fileRef = 9FCE2CFA1E6C213D00E34457 /* StarWarsAPI.framework */; };
		9FA6ABD61EC0AA4D000017BE /* Apollo.framework in Frameworks */ = {isa = PBXBuildFile; fileRef = 9FC750441D2A532C00458D91 /* Apollo.framework */; };
		9FA6F3681E65DF4700BF8D73 /* GraphQLResultAccumulator.swift in Sources */ = {isa = PBXBuildFile; fileRef = 9FA6F3671E65DF4700BF8D73 /* GraphQLResultAccumulator.swift */; };
		9FACA9BE1F42E67200AE2DBD /* Apollo.framework in Frameworks */ = {isa = PBXBuildFile; fileRef = 9FC750441D2A532C00458D91 /* Apollo.framework */; };
		9FADC84A1E6B0B2300C677E6 /* Locking.swift in Sources */ = {isa = PBXBuildFile; fileRef = 9FADC8491E6B0B2300C677E6 /* Locking.swift */; };
		9FADC84F1E6B865E00C677E6 /* DataLoader.swift in Sources */ = {isa = PBXBuildFile; fileRef = 9FADC84E1E6B865E00C677E6 /* DataLoader.swift */; };
		9FADC8541E6B86D900C677E6 /* DataLoaderTests.swift in Sources */ = {isa = PBXBuildFile; fileRef = 9FADC8531E6B86D900C677E6 /* DataLoaderTests.swift */; };
		9FBE0D4025407B64002ED0B1 /* AsyncResultObserver.swift in Sources */ = {isa = PBXBuildFile; fileRef = 9FBE0D3F25407B64002ED0B1 /* AsyncResultObserver.swift */; };
		9FC2333D1E66BBF7001E4541 /* GraphQLDependencyTracker.swift in Sources */ = {isa = PBXBuildFile; fileRef = 9FC2333C1E66BBF7001E4541 /* GraphQLDependencyTracker.swift */; };
		9FC4B9201D2A6F8D0046A641 /* JSON.swift in Sources */ = {isa = PBXBuildFile; fileRef = 9FC4B91F1D2A6F8D0046A641 /* JSON.swift */; };
		9FC750481D2A532C00458D91 /* Apollo.h in Headers */ = {isa = PBXBuildFile; fileRef = 9FC750471D2A532C00458D91 /* Apollo.h */; settings = {ATTRIBUTES = (Public, ); }; };
		9FC7504F1D2A532D00458D91 /* Apollo.framework in Frameworks */ = {isa = PBXBuildFile; fileRef = 9FC750441D2A532C00458D91 /* Apollo.framework */; };
		9FC750611D2A59C300458D91 /* GraphQLOperation.swift in Sources */ = {isa = PBXBuildFile; fileRef = 9FC750601D2A59C300458D91 /* GraphQLOperation.swift */; };
		9FC750631D2A59F600458D91 /* ApolloClient.swift in Sources */ = {isa = PBXBuildFile; fileRef = 9FC750621D2A59F600458D91 /* ApolloClient.swift */; };
		9FC9A9BD1E2C271C0023C4D5 /* RecordSet.swift in Sources */ = {isa = PBXBuildFile; fileRef = 9FC9A9BC1E2C271C0023C4D5 /* RecordSet.swift */; };
		9FC9A9BF1E2C27FB0023C4D5 /* GraphQLResult.swift in Sources */ = {isa = PBXBuildFile; fileRef = 9FC9A9BE1E2C27FB0023C4D5 /* GraphQLResult.swift */; };
		9FC9A9C21E2D3CAF0023C4D5 /* GraphQLInputValue.swift in Sources */ = {isa = PBXBuildFile; fileRef = 9FC9A9C11E2D3CAF0023C4D5 /* GraphQLInputValue.swift */; };
		9FC9A9C51E2D6CE70023C4D5 /* GraphQLSelectionSet.swift in Sources */ = {isa = PBXBuildFile; fileRef = 9FC9A9C41E2D6CE70023C4D5 /* GraphQLSelectionSet.swift */; };
		9FC9A9C81E2EFE6E0023C4D5 /* CacheKeyForFieldTests.swift in Sources */ = {isa = PBXBuildFile; fileRef = 9FC9A9C71E2EFE6E0023C4D5 /* CacheKeyForFieldTests.swift */; };
		9FC9A9CC1E2FD0760023C4D5 /* Record.swift in Sources */ = {isa = PBXBuildFile; fileRef = 9FC9A9CB1E2FD0760023C4D5 /* Record.swift */; };
		9FC9A9D31E2FD48B0023C4D5 /* GraphQLError.swift in Sources */ = {isa = PBXBuildFile; fileRef = 9FC9A9D21E2FD48B0023C4D5 /* GraphQLError.swift */; };
		9FCDFD291E33D0CE007519DC /* GraphQLQueryWatcher.swift in Sources */ = {isa = PBXBuildFile; fileRef = 9FCDFD281E33D0CE007519DC /* GraphQLQueryWatcher.swift */; };
		9FCE2CEE1E6BE2D900E34457 /* NormalizedCache.swift in Sources */ = {isa = PBXBuildFile; fileRef = 9FCE2CED1E6BE2D800E34457 /* NormalizedCache.swift */; };
		9FCE2D091E6C254700E34457 /* StarWarsAPI.framework in Frameworks */ = {isa = PBXBuildFile; fileRef = 9FCE2CFA1E6C213D00E34457 /* StarWarsAPI.framework */; };
		9FD03C2E25527CE7002227DC /* StoreConcurrencyTests.swift in Sources */ = {isa = PBXBuildFile; fileRef = 9FD03C2D25527CE6002227DC /* StoreConcurrencyTests.swift */; };
		9FD1519A255D7F30003BDAAA /* IssuesAndCommentsForRepository.json in Resources */ = {isa = PBXBuildFile; fileRef = 9FD15199255D7F30003BDAAA /* IssuesAndCommentsForRepository.json */; };
		9FE1C6E71E634C8D00C02284 /* PromiseTests.swift in Sources */ = {isa = PBXBuildFile; fileRef = 9FE1C6E61E634C8D00C02284 /* PromiseTests.swift */; };
		9FE941D01E62C771007CDD89 /* Promise.swift in Sources */ = {isa = PBXBuildFile; fileRef = 9FE941CF1E62C771007CDD89 /* Promise.swift */; };
		9FEB050D1DB5732300DA3B44 /* JSONSerializationFormat.swift in Sources */ = {isa = PBXBuildFile; fileRef = 9FEB050C1DB5732300DA3B44 /* JSONSerializationFormat.swift */; };
		9FEC15B41E681DAD00D461B4 /* GroupedSequence.swift in Sources */ = {isa = PBXBuildFile; fileRef = 9FEC15B31E681DAD00D461B4 /* GroupedSequence.swift */; };
		9FF90A611DDDEB100034C3B6 /* GraphQLResponse.swift in Sources */ = {isa = PBXBuildFile; fileRef = 9FF90A5B1DDDEB100034C3B6 /* GraphQLResponse.swift */; };
		9FF90A651DDDEB100034C3B6 /* GraphQLExecutor.swift in Sources */ = {isa = PBXBuildFile; fileRef = 9FF90A5C1DDDEB100034C3B6 /* GraphQLExecutor.swift */; };
		9FF90A6F1DDDEB420034C3B6 /* InputValueEncodingTests.swift in Sources */ = {isa = PBXBuildFile; fileRef = 9FF90A6A1DDDEB420034C3B6 /* InputValueEncodingTests.swift */; };
		9FF90A711DDDEB420034C3B6 /* ReadFieldValueTests.swift in Sources */ = {isa = PBXBuildFile; fileRef = 9FF90A6B1DDDEB420034C3B6 /* ReadFieldValueTests.swift */; };
		9FF90A731DDDEB420034C3B6 /* ParseQueryResponseTests.swift in Sources */ = {isa = PBXBuildFile; fileRef = 9FF90A6C1DDDEB420034C3B6 /* ParseQueryResponseTests.swift */; };
		C3279FC72345234D00224790 /* TestCustomRequestBodyCreator.swift in Sources */ = {isa = PBXBuildFile; fileRef = C3279FC52345233000224790 /* TestCustomRequestBodyCreator.swift */; };
		C338DF1722DD9DE9006AF33E /* RequestBodyCreatorTests.swift in Sources */ = {isa = PBXBuildFile; fileRef = C338DF1622DD9DE9006AF33E /* RequestBodyCreatorTests.swift */; };
		C35D43C222DDD4AC00BCBABE /* b.txt in Resources */ = {isa = PBXBuildFile; fileRef = C35D43BE22DDD3C100BCBABE /* b.txt */; };
		C35D43C322DDD4AF00BCBABE /* c.txt in Resources */ = {isa = PBXBuildFile; fileRef = C35D43BF22DDD3C100BCBABE /* c.txt */; };
		C35D43C622DDE28D00BCBABE /* a.txt in Resources */ = {isa = PBXBuildFile; fileRef = C304EBD322DDC7B200748F72 /* a.txt */; };
		C377CCA922D798BD00572E03 /* GraphQLFile.swift in Sources */ = {isa = PBXBuildFile; fileRef = C377CCA822D798BD00572E03 /* GraphQLFile.swift */; };
		C377CCAB22D7992E00572E03 /* MultipartFormData.swift in Sources */ = {isa = PBXBuildFile; fileRef = C377CCAA22D7992E00572E03 /* MultipartFormData.swift */; };
		D90F1AFB2479E57A007A1534 /* WebSocketTransportTests.swift in Sources */ = {isa = PBXBuildFile; fileRef = D90F1AF92479DEE5007A1534 /* WebSocketTransportTests.swift */; };
		E86D8E05214B32FD0028EFE1 /* JSONTests.swift in Sources */ = {isa = PBXBuildFile; fileRef = E86D8E03214B32DA0028EFE1 /* JSONTests.swift */; };
		F16D083C21EF6F7300C458B8 /* QueryFromJSONBuildingTests.swift in Sources */ = {isa = PBXBuildFile; fileRef = F16D083B21EF6F7300C458B8 /* QueryFromJSONBuildingTests.swift */; };
		F82E62E122BCD223000C311B /* AutomaticPersistedQueriesTests.swift in Sources */ = {isa = PBXBuildFile; fileRef = F82E62E022BCD223000C311B /* AutomaticPersistedQueriesTests.swift */; };
/* End PBXBuildFile section */

/* Begin PBXContainerItemProxy section */
		9B2DFBC124E1FA1A00ED3AE6 /* PBXContainerItemProxy */ = {
			isa = PBXContainerItemProxy;
			containerPortal = 9FC7503B1D2A532C00458D91 /* Project object */;
			proxyType = 1;
			remoteGlobalIDString = 9FC750431D2A532C00458D91;
			remoteInfo = Apollo;
		};
		9B2DFBCB24E201A000ED3AE6 /* PBXContainerItemProxy */ = {
			isa = PBXContainerItemProxy;
			containerPortal = 9FC7503B1D2A532C00458D91 /* Project object */;
			proxyType = 1;
			remoteGlobalIDString = 9B2DFBB524E1FA0D00ED3AE6;
			remoteInfo = UploadAPI;
		};
		9B60204B23FDF4B300D0C8E0 /* PBXContainerItemProxy */ = {
			isa = PBXContainerItemProxy;
			containerPortal = 9FC7503B1D2A532C00458D91 /* Project object */;
			proxyType = 1;
			remoteGlobalIDString = 9B7BDAE123FDED8000ACD198;
			remoteInfo = ApolloSQLiteTestSupport;
		};
		9B683548246348CB00337AE6 /* PBXContainerItemProxy */ = {
			isa = PBXContainerItemProxy;
			containerPortal = 9FC7503B1D2A532C00458D91 /* Project object */;
			proxyType = 1;
			remoteGlobalIDString = 9B68353D2463481A00337AE6;
			remoteInfo = ApolloCore;
		};
		9B68354C24634A2000337AE6 /* PBXContainerItemProxy */ = {
			isa = PBXContainerItemProxy;
			containerPortal = 9FC7503B1D2A532C00458D91 /* Project object */;
			proxyType = 1;
			remoteGlobalIDString = 9B68353D2463481A00337AE6;
			remoteInfo = ApolloCore;
		};
		9B7BDAF723FDEE8400ACD198 /* PBXContainerItemProxy */ = {
			isa = PBXContainerItemProxy;
			containerPortal = 9FC7503B1D2A532C00458D91 /* Project object */;
			proxyType = 1;
			remoteGlobalIDString = 9FC750431D2A532C00458D91;
			remoteInfo = Apollo;
		};
		9B7BDAFB23FDEE9000ACD198 /* PBXContainerItemProxy */ = {
			isa = PBXContainerItemProxy;
			containerPortal = 9FC7503B1D2A532C00458D91 /* Project object */;
			proxyType = 1;
			remoteGlobalIDString = 9FC750431D2A532C00458D91;
			remoteInfo = Apollo;
		};
		9B7BDB0023FDF01600ACD198 /* PBXContainerItemProxy */ = {
			isa = PBXContainerItemProxy;
			containerPortal = 9FC7503B1D2A532C00458D91 /* Project object */;
			proxyType = 1;
			remoteGlobalIDString = 9B7BDA7C23FDE90400ACD198;
			remoteInfo = ApolloWebSocket;
		};
		9B7BDB0223FDF01B00ACD198 /* PBXContainerItemProxy */ = {
			isa = PBXContainerItemProxy;
			containerPortal = 9FC7503B1D2A532C00458D91 /* Project object */;
			proxyType = 1;
			remoteGlobalIDString = 9FCE2CF91E6C213D00E34457;
			remoteInfo = StarWarsAPI;
		};
		9B7BDB0623FDF04000ACD198 /* PBXContainerItemProxy */ = {
			isa = PBXContainerItemProxy;
			containerPortal = 9FC7503B1D2A532C00458D91 /* Project object */;
			proxyType = 1;
			remoteGlobalIDString = 9F8A95771EC0FC1200304A2D;
			remoteInfo = ApolloTestSupport;
		};
		9B7BDB0F23FDF08F00ACD198 /* PBXContainerItemProxy */ = {
			isa = PBXContainerItemProxy;
			containerPortal = 9FC7503B1D2A532C00458D91 /* Project object */;
			proxyType = 1;
			remoteGlobalIDString = 9B7BDAE123FDED8000ACD198;
			remoteInfo = ApolloSQLiteTestSupport;
		};
		9B7BDB1123FDF08F00ACD198 /* PBXContainerItemProxy */ = {
			isa = PBXContainerItemProxy;
			containerPortal = 9FC7503B1D2A532C00458D91 /* Project object */;
			proxyType = 1;
			remoteGlobalIDString = 9F8A95771EC0FC1200304A2D;
			remoteInfo = ApolloTestSupport;
		};
		9B7BDB1823FDF11C00ACD198 /* PBXContainerItemProxy */ = {
			isa = PBXContainerItemProxy;
			containerPortal = 9FC7503B1D2A532C00458D91 /* Project object */;
			proxyType = 1;
			remoteGlobalIDString = 9B7BDABE23FDEBB600ACD198;
			remoteInfo = ApolloSQLite;
		};
		9B7BDB1B23FDF22000ACD198 /* PBXContainerItemProxy */ = {
			isa = PBXContainerItemProxy;
			containerPortal = 9FC7503B1D2A532C00458D91 /* Project object */;
			proxyType = 1;
			remoteGlobalIDString = 9FCE2CF91E6C213D00E34457;
			remoteInfo = StarWarsAPI;
		};
		9B8C3FBB248DAA0400707B13 /* PBXContainerItemProxy */ = {
			isa = PBXContainerItemProxy;
			containerPortal = 9FC7503B1D2A532C00458D91 /* Project object */;
			proxyType = 1;
			remoteGlobalIDString = 9B68353D2463481A00337AE6;
			remoteInfo = ApolloCore;
		};
		9BAD16B723FE361F00007BEF /* PBXContainerItemProxy */ = {
			isa = PBXContainerItemProxy;
			containerPortal = 9FC7503B1D2A532C00458D91 /* Project object */;
			proxyType = 1;
			remoteGlobalIDString = 9F8A95771EC0FC1200304A2D;
			remoteInfo = ApolloTestSupport;
		};
		9BAEEC02234BB8FD00808306 /* PBXContainerItemProxy */ = {
			isa = PBXContainerItemProxy;
			containerPortal = 9FC7503B1D2A532C00458D91 /* Project object */;
			proxyType = 1;
			remoteGlobalIDString = 9B7B6F46233C26D100F32205;
			remoteInfo = ApolloCodegenLib;
		};
		9BEEDC2C24EB6419001D1294 /* PBXContainerItemProxy */ = {
			isa = PBXContainerItemProxy;
			containerPortal = 9FC7503B1D2A532C00458D91 /* Project object */;
			proxyType = 1;
			remoteGlobalIDString = 9F8A95771EC0FC1200304A2D;
			remoteInfo = ApolloTestSupport;
		};
		9F54C8BA255D760B0065AFD6 /* PBXContainerItemProxy */ = {
			isa = PBXContainerItemProxy;
			containerPortal = 9FC7503B1D2A532C00458D91 /* Project object */;
			proxyType = 1;
			remoteGlobalIDString = 9FC750431D2A532C00458D91;
			remoteInfo = Apollo;
		};
		9F54C8DE255D76810065AFD6 /* PBXContainerItemProxy */ = {
			isa = PBXContainerItemProxy;
			containerPortal = 9FC7503B1D2A532C00458D91 /* Project object */;
			proxyType = 1;
			remoteGlobalIDString = 9F8A95771EC0FC1200304A2D;
			remoteInfo = ApolloTestSupport;
		};
		9F54C8E0255D76810065AFD6 /* PBXContainerItemProxy */ = {
			isa = PBXContainerItemProxy;
			containerPortal = 9FC7503B1D2A532C00458D91 /* Project object */;
			proxyType = 1;
			remoteGlobalIDString = 9FACA9B71F42E67200AE2DBD;
			remoteInfo = GitHubAPI;
		};
		9F65B11F1EC106E80090B25F /* PBXContainerItemProxy */ = {
			isa = PBXContainerItemProxy;
			containerPortal = 9FC7503B1D2A532C00458D91 /* Project object */;
			proxyType = 1;
			remoteGlobalIDString = 9FC750431D2A532C00458D91;
			remoteInfo = Apollo;
		};
		9F8A958B1EC0FF9F00304A2D /* PBXContainerItemProxy */ = {
			isa = PBXContainerItemProxy;
			containerPortal = 9FC7503B1D2A532C00458D91 /* Project object */;
			proxyType = 1;
			remoteGlobalIDString = 9F8A95771EC0FC1200304A2D;
			remoteInfo = ApolloTestSupport;
		};
		9F8A958E1EC0FFB800304A2D /* PBXContainerItemProxy */ = {
			isa = PBXContainerItemProxy;
			containerPortal = 9FC7503B1D2A532C00458D91 /* Project object */;
			proxyType = 1;
			remoteGlobalIDString = 9F8A95771EC0FC1200304A2D;
			remoteInfo = ApolloTestSupport;
		};
		9FA5FBB51EC05CE900304A9D /* PBXContainerItemProxy */ = {
			isa = PBXContainerItemProxy;
			containerPortal = 9FC7503B1D2A532C00458D91 /* Project object */;
			proxyType = 1;
			remoteGlobalIDString = 9FC750431D2A532C00458D91;
			remoteInfo = Apollo;
		};
		9FA6ABD31EC0AA42000017BE /* PBXContainerItemProxy */ = {
			isa = PBXContainerItemProxy;
			containerPortal = 9FC7503B1D2A532C00458D91 /* Project object */;
			proxyType = 1;
			remoteGlobalIDString = 9FCE2CF91E6C213D00E34457;
			remoteInfo = StarWarsAPI;
		};
		9FA6ABD71EC0AA55000017BE /* PBXContainerItemProxy */ = {
			isa = PBXContainerItemProxy;
			containerPortal = 9FC7503B1D2A532C00458D91 /* Project object */;
			proxyType = 1;
			remoteGlobalIDString = 9FC750431D2A532C00458D91;
			remoteInfo = Apollo;
		};
		9FACA9B91F42E67200AE2DBD /* PBXContainerItemProxy */ = {
			isa = PBXContainerItemProxy;
			containerPortal = 9FC7503B1D2A532C00458D91 /* Project object */;
			proxyType = 1;
			remoteGlobalIDString = 9FC750431D2A532C00458D91;
			remoteInfo = Apollo;
		};
		9FC750501D2A532D00458D91 /* PBXContainerItemProxy */ = {
			isa = PBXContainerItemProxy;
			containerPortal = 9FC7503B1D2A532C00458D91 /* Project object */;
			proxyType = 1;
			remoteGlobalIDString = 9FC750431D2A532C00458D91;
			remoteInfo = Apollo;
		};
		9FCE2D071E6C254000E34457 /* PBXContainerItemProxy */ = {
			isa = PBXContainerItemProxy;
			containerPortal = 9FC7503B1D2A532C00458D91 /* Project object */;
			proxyType = 1;
			remoteGlobalIDString = 9FCE2CF91E6C213D00E34457;
			remoteInfo = StarWarsAPI;
		};
/* End PBXContainerItemProxy section */

/* Begin PBXCopyFilesBuildPhase section */
		9B2DFBC324E1FA1A00ED3AE6 /* Embed Frameworks */ = {
			isa = PBXCopyFilesBuildPhase;
			buildActionMask = 2147483647;
			dstPath = "";
			dstSubfolderSpec = 10;
			files = (
				9B2DFBC024E1FA1A00ED3AE6 /* Apollo.framework in Embed Frameworks */,
			);
			name = "Embed Frameworks";
			runOnlyForDeploymentPostprocessing = 0;
		};
/* End PBXCopyFilesBuildPhase section */

/* Begin PBXFileReference section */
		54DDB0911EA045870009DD99 /* InMemoryNormalizedCache.swift */ = {isa = PBXFileReference; fileEncoding = 4; lastKnownFileType = sourcecode.swift; path = InMemoryNormalizedCache.swift; sourceTree = "<group>"; };
		5AC6CA4222AAF7B200B7C94D /* GraphQLHTTPMethod.swift */ = {isa = PBXFileReference; fileEncoding = 4; lastKnownFileType = sourcecode.swift; path = GraphQLHTTPMethod.swift; sourceTree = "<group>"; };
		5BB2C0222380836100774170 /* VersionNumberTests.swift */ = {isa = PBXFileReference; lastKnownFileType = sourcecode.swift; path = VersionNumberTests.swift; sourceTree = "<group>"; };
		90690D05224333DA00FC2E54 /* Apollo-Project-Debug.xcconfig */ = {isa = PBXFileReference; lastKnownFileType = text.xcconfig; path = "Apollo-Project-Debug.xcconfig"; sourceTree = "<group>"; };
		90690D06224333DA00FC2E54 /* Apollo-Target-Framework.xcconfig */ = {isa = PBXFileReference; lastKnownFileType = text.xcconfig; path = "Apollo-Target-Framework.xcconfig"; sourceTree = "<group>"; };
		90690D07224333DA00FC2E54 /* Apollo-Project-Release.xcconfig */ = {isa = PBXFileReference; lastKnownFileType = text.xcconfig; path = "Apollo-Project-Release.xcconfig"; sourceTree = "<group>"; };
		90690D08224333DA00FC2E54 /* Apollo-Project-Performance-Testing.xcconfig */ = {isa = PBXFileReference; lastKnownFileType = text.xcconfig; path = "Apollo-Project-Performance-Testing.xcconfig"; sourceTree = "<group>"; };
		90690D0B2243345500FC2E54 /* Apollo-Target-Tests.xcconfig */ = {isa = PBXFileReference; lastKnownFileType = text.xcconfig; path = "Apollo-Target-Tests.xcconfig"; sourceTree = "<group>"; };
		90690D142243363D00FC2E54 /* Apollo-Target-TestHost-iOS.xcconfig */ = {isa = PBXFileReference; lastKnownFileType = text.xcconfig; path = "Apollo-Target-TestHost-iOS.xcconfig"; sourceTree = "<group>"; };
		90690D2122433C1900FC2E54 /* Apollo-Target-StarWarsAPI.xcconfig */ = {isa = PBXFileReference; lastKnownFileType = text.xcconfig; path = "Apollo-Target-StarWarsAPI.xcconfig"; sourceTree = "<group>"; };
		90690D2222433C2800FC2E54 /* Apollo-Target-GitHubAPI.xcconfig */ = {isa = PBXFileReference; lastKnownFileType = text.xcconfig; path = "Apollo-Target-GitHubAPI.xcconfig"; sourceTree = "<group>"; };
		90690D2322433C5900FC2E54 /* Apollo-Target-CacheDependentTests.xcconfig */ = {isa = PBXFileReference; lastKnownFileType = text.xcconfig; path = "Apollo-Target-CacheDependentTests.xcconfig"; sourceTree = "<group>"; };
		90690D2422433C8000FC2E54 /* Apollo-Target-PerformanceTests.xcconfig */ = {isa = PBXFileReference; lastKnownFileType = text.xcconfig; path = "Apollo-Target-PerformanceTests.xcconfig"; sourceTree = "<group>"; };
		90690D2522433CAF00FC2E54 /* Apollo-Target-TestSupport.xcconfig */ = {isa = PBXFileReference; lastKnownFileType = text.xcconfig; path = "Apollo-Target-TestSupport.xcconfig"; sourceTree = "<group>"; };
		9B0E4717240AF6D70093BDA7 /* ASTVariableType.swift */ = {isa = PBXFileReference; lastKnownFileType = sourcecode.swift; path = ASTVariableType.swift; sourceTree = "<group>"; };
		9B0E4719240AFA060093BDA7 /* VariableToSwiftTypeTests.swift */ = {isa = PBXFileReference; lastKnownFileType = sourcecode.swift; path = VariableToSwiftTypeTests.swift; sourceTree = "<group>"; };
		9B0E471B240B167C0093BDA7 /* String+Apollo.swift */ = {isa = PBXFileReference; lastKnownFileType = sourcecode.swift; path = "String+Apollo.swift"; sourceTree = "<group>"; };
		9B0E471D240B239D0093BDA7 /* ASTEnumValue.swift */ = {isa = PBXFileReference; lastKnownFileType = sourcecode.swift; path = ASTEnumValue.swift; sourceTree = "<group>"; };
		9B1CCDD82360F02C007C9032 /* Bundle+Helpers.swift */ = {isa = PBXFileReference; lastKnownFileType = sourcecode.swift; path = "Bundle+Helpers.swift"; sourceTree = "<group>"; };
		9B21FD742422C29D00998B5C /* GraphQLFileTests.swift */ = {isa = PBXFileReference; lastKnownFileType = sourcecode.swift; path = GraphQLFileTests.swift; sourceTree = "<group>"; };
		9B21FD762422C8CC00998B5C /* TestFileHelper.swift */ = {isa = PBXFileReference; lastKnownFileType = sourcecode.swift; path = TestFileHelper.swift; sourceTree = "<group>"; };
		9B260BEA245A020300562176 /* ApolloInterceptor.swift */ = {isa = PBXFileReference; lastKnownFileType = sourcecode.swift; path = ApolloInterceptor.swift; sourceTree = "<group>"; };
		9B260BEC245A021300562176 /* Parseable.swift */ = {isa = PBXFileReference; lastKnownFileType = sourcecode.swift; path = Parseable.swift; sourceTree = "<group>"; };
		9B260BEE245A022E00562176 /* FlexibleDecoder.swift */ = {isa = PBXFileReference; lastKnownFileType = sourcecode.swift; path = FlexibleDecoder.swift; sourceTree = "<group>"; };
		9B260BF0245A025400562176 /* HTTPRequest.swift */ = {isa = PBXFileReference; lastKnownFileType = sourcecode.swift; path = HTTPRequest.swift; sourceTree = "<group>"; };
		9B260BF2245A026F00562176 /* RequestChain.swift */ = {isa = PBXFileReference; lastKnownFileType = sourcecode.swift; path = RequestChain.swift; sourceTree = "<group>"; };
		9B260BF4245A028D00562176 /* HTTPResponse.swift */ = {isa = PBXFileReference; lastKnownFileType = sourcecode.swift; path = HTTPResponse.swift; sourceTree = "<group>"; };
		9B260BF8245A030100562176 /* ResponseCodeInterceptor.swift */ = {isa = PBXFileReference; lastKnownFileType = sourcecode.swift; path = ResponseCodeInterceptor.swift; sourceTree = "<group>"; };
		9B260BFA245A031900562176 /* NetworkFetchInterceptor.swift */ = {isa = PBXFileReference; lastKnownFileType = sourcecode.swift; path = NetworkFetchInterceptor.swift; sourceTree = "<group>"; };
		9B260BFE245A054700562176 /* JSONRequest.swift */ = {isa = PBXFileReference; lastKnownFileType = sourcecode.swift; path = JSONRequest.swift; sourceTree = "<group>"; };
		9B260C00245A059700562176 /* CodableParsingInterceptor.swift */ = {isa = PBXFileReference; lastKnownFileType = sourcecode.swift; path = CodableParsingInterceptor.swift; sourceTree = "<group>"; };
		9B260C03245A090600562176 /* RequestChainNetworkTransport.swift */ = {isa = PBXFileReference; lastKnownFileType = sourcecode.swift; path = RequestChainNetworkTransport.swift; sourceTree = "<group>"; };
		9B260C07245A437400562176 /* InterceptorProvider.swift */ = {isa = PBXFileReference; lastKnownFileType = sourcecode.swift; path = InterceptorProvider.swift; sourceTree = "<group>"; };
		9B260C09245A532500562176 /* LegacyParsingInterceptor.swift */ = {isa = PBXFileReference; lastKnownFileType = sourcecode.swift; path = LegacyParsingInterceptor.swift; sourceTree = "<group>"; };
		9B2B66F32513FAFE00B53ABF /* CancellationHandlingInterceptor.swift */ = {isa = PBXFileReference; lastKnownFileType = sourcecode.swift; path = CancellationHandlingInterceptor.swift; sourceTree = "<group>"; };
		9B2DFBB624E1FA0D00ED3AE6 /* UploadAPI.framework */ = {isa = PBXFileReference; explicitFileType = wrapper.framework; includeInIndex = 0; path = UploadAPI.framework; sourceTree = BUILT_PRODUCTS_DIR; };
		9B2DFBC524E1FA3E00ED3AE6 /* UploadAPI.h */ = {isa = PBXFileReference; lastKnownFileType = sourcecode.c.h; path = UploadAPI.h; sourceTree = "<group>"; };
		9B2DFBC624E1FA3E00ED3AE6 /* Info.plist */ = {isa = PBXFileReference; lastKnownFileType = text.plist.xml; path = Info.plist; sourceTree = "<group>"; };
		9B2DFBC824E1FA7E00ED3AE6 /* Apollo-Target-UploadAPI.xcconfig */ = {isa = PBXFileReference; lastKnownFileType = text.xcconfig; path = "Apollo-Target-UploadAPI.xcconfig"; sourceTree = "<group>"; };
		9B2DFBCA24E2016800ED3AE6 /* UploadAPI.framework */ = {isa = PBXFileReference; explicitFileType = wrapper.framework; includeInIndex = 0; path = UploadAPI.framework; sourceTree = BUILT_PRODUCTS_DIR; };
		9B2DFBCE24E201DD00ED3AE6 /* API.swift */ = {isa = PBXFileReference; fileEncoding = 4; lastKnownFileType = sourcecode.swift; path = API.swift; sourceTree = "<group>"; };
		9B2DFBD024E201F800ED3AE6 /* schema.json */ = {isa = PBXFileReference; lastKnownFileType = text.json; path = schema.json; sourceTree = "<group>"; };
		9B2DFBD124E201F800ED3AE6 /* UploadMultipleFiles.graphql */ = {isa = PBXFileReference; lastKnownFileType = text; path = UploadMultipleFiles.graphql; sourceTree = "<group>"; };
		9B2DFBD224E201F800ED3AE6 /* UploadOneFile.graphql */ = {isa = PBXFileReference; lastKnownFileType = text; path = UploadOneFile.graphql; sourceTree = "<group>"; };
		9B3D70F5248832AE00D8BAF4 /* API.json */ = {isa = PBXFileReference; lastKnownFileType = text.json; path = API.json; sourceTree = "<group>"; };
		9B3D70F6248833CB00D8BAF4 /* ASTInterfaceType.swift */ = {isa = PBXFileReference; lastKnownFileType = sourcecode.swift; path = ASTInterfaceType.swift; sourceTree = "<group>"; };
		9B3D70F82488340400D8BAF4 /* ASTUnionType.swift */ = {isa = PBXFileReference; lastKnownFileType = sourcecode.swift; path = ASTUnionType.swift; sourceTree = "<group>"; };
		9B3D70FB2488388300D8BAF4 /* InterfaceEnumGenerator.swift */ = {isa = PBXFileReference; lastKnownFileType = sourcecode.swift; path = InterfaceEnumGenerator.swift; sourceTree = "<group>"; };
		9B3D70FD2488388E00D8BAF4 /* UnionEnumGenerator.swift */ = {isa = PBXFileReference; lastKnownFileType = sourcecode.swift; path = UnionEnumGenerator.swift; sourceTree = "<group>"; };
		9B3D71002488429E00D8BAF4 /* ExpectedCharacterType.swift */ = {isa = PBXFileReference; lastKnownFileType = sourcecode.swift; path = ExpectedCharacterType.swift; sourceTree = "<group>"; };
		9B3D71022488448F00D8BAF4 /* IntefaceEnumGenerationTests.swift */ = {isa = PBXFileReference; lastKnownFileType = sourcecode.swift; path = IntefaceEnumGenerationTests.swift; sourceTree = "<group>"; };
		9B3D7104248847D400D8BAF4 /* ExpectedSanitizedCharacterType.swift */ = {isa = PBXFileReference; lastKnownFileType = sourcecode.swift; path = ExpectedSanitizedCharacterType.swift; sourceTree = "<group>"; };
		9B3D71062488495900D8BAF4 /* ExpectedNoCasesCharacterType.swift */ = {isa = PBXFileReference; lastKnownFileType = sourcecode.swift; path = ExpectedNoCasesCharacterType.swift; sourceTree = "<group>"; };
		9B3D710824884A1500D8BAF4 /* ExpectedNoModifierCharacterType.swift */ = {isa = PBXFileReference; lastKnownFileType = sourcecode.swift; path = ExpectedNoModifierCharacterType.swift; sourceTree = "<group>"; };
		9B3D710A24884B2100D8BAF4 /* ExpectedEpisodeEnumWithoutModifier.swift */ = {isa = PBXFileReference; lastKnownFileType = sourcecode.swift; path = ExpectedEpisodeEnumWithoutModifier.swift; sourceTree = "<group>"; };
		9B3D710E24884D7500D8BAF4 /* ExpectedSearchResultType.swift */ = {isa = PBXFileReference; lastKnownFileType = sourcecode.swift; path = ExpectedSearchResultType.swift; sourceTree = "<group>"; };
		9B3D711024884E1B00D8BAF4 /* UnionEnumGenerationTests.swift */ = {isa = PBXFileReference; lastKnownFileType = sourcecode.swift; path = UnionEnumGenerationTests.swift; sourceTree = "<group>"; };
		9B3D711224889DB200D8BAF4 /* ExpectedSanitizedSearchResultType.swift */ = {isa = PBXFileReference; lastKnownFileType = sourcecode.swift; path = ExpectedSanitizedSearchResultType.swift; sourceTree = "<group>"; };
		9B3D711424889EB000D8BAF4 /* ExpectedNoCasesSearchResultType.swift */ = {isa = PBXFileReference; lastKnownFileType = sourcecode.swift; path = ExpectedNoCasesSearchResultType.swift; sourceTree = "<group>"; };
		9B3D711624889EF200D8BAF4 /* ExpectedNoModifierSearchResultType.swift */ = {isa = PBXFileReference; lastKnownFileType = sourcecode.swift; path = ExpectedNoModifierSearchResultType.swift; sourceTree = "<group>"; };
		9B455CE22492D0A3002255A9 /* ApolloExtension.swift */ = {isa = PBXFileReference; fileEncoding = 4; lastKnownFileType = sourcecode.swift; path = ApolloExtension.swift; sourceTree = "<group>"; };
		9B455CE32492D0A3002255A9 /* OptionalBoolean.swift */ = {isa = PBXFileReference; fileEncoding = 4; lastKnownFileType = sourcecode.swift; path = OptionalBoolean.swift; sourceTree = "<group>"; };
		9B455CE42492D0A3002255A9 /* Collection+Apollo.swift */ = {isa = PBXFileReference; fileEncoding = 4; lastKnownFileType = sourcecode.swift; path = "Collection+Apollo.swift"; sourceTree = "<group>"; };
		9B455CEA2492FB03002255A9 /* String+SHA.swift */ = {isa = PBXFileReference; fileEncoding = 4; lastKnownFileType = sourcecode.swift; path = "String+SHA.swift"; sourceTree = "<group>"; };
		9B4AA8AD239EFDC9003E1300 /* Apollo-Target-CodegenTests.xcconfig */ = {isa = PBXFileReference; lastKnownFileType = text.xcconfig; path = "Apollo-Target-CodegenTests.xcconfig"; sourceTree = "<group>"; };
		9B4F453E244A27B900C2CF7D /* URLSessionClient.swift */ = {isa = PBXFileReference; lastKnownFileType = sourcecode.swift; path = URLSessionClient.swift; sourceTree = "<group>"; };
		9B4F4540244A2A9200C2CF7D /* HTTPBinAPI.swift */ = {isa = PBXFileReference; lastKnownFileType = sourcecode.swift; path = HTTPBinAPI.swift; sourceTree = "<group>"; };
		9B4F4542244A2AD300C2CF7D /* URLSessionClientTests.swift */ = {isa = PBXFileReference; lastKnownFileType = sourcecode.swift; path = URLSessionClientTests.swift; sourceTree = "<group>"; };
		9B518C85235F8125004C426D /* CLIDownloader.swift */ = {isa = PBXFileReference; lastKnownFileType = sourcecode.swift; path = CLIDownloader.swift; sourceTree = "<group>"; };
		9B518C88235F8AD4004C426D /* CLIDownloaderTests.swift */ = {isa = PBXFileReference; lastKnownFileType = sourcecode.swift; path = CLIDownloaderTests.swift; sourceTree = "<group>"; };
		9B518C8A235F8B05004C426D /* ApolloFilePathHelper.swift */ = {isa = PBXFileReference; lastKnownFileType = sourcecode.swift; path = ApolloFilePathHelper.swift; sourceTree = "<group>"; };
		9B554CC3247DC29A002F452A /* TaskData.swift */ = {isa = PBXFileReference; lastKnownFileType = sourcecode.swift; path = TaskData.swift; sourceTree = "<group>"; };
		9B5A1EE3243284F300F066BB /* Package.swift */ = {isa = PBXFileReference; lastKnownFileType = sourcecode.swift; path = Package.swift; sourceTree = "<group>"; };
		9B5A1EFB243528AA00F066BB /* InputObjectGenerationTests.swift */ = {isa = PBXFileReference; lastKnownFileType = sourcecode.swift; path = InputObjectGenerationTests.swift; sourceTree = "<group>"; };
		9B5A1EFF2435356400F066BB /* ExpectedColorInputNoModifier.swift */ = {isa = PBXFileReference; lastKnownFileType = sourcecode.swift; path = ExpectedColorInputNoModifier.swift; sourceTree = "<group>"; };
		9B60204E23FDFA9F00D0C8E0 /* SQLiteCacheTests.swift */ = {isa = PBXFileReference; lastKnownFileType = sourcecode.swift; path = SQLiteCacheTests.swift; sourceTree = "<group>"; };
		9B64F6752354D219002D1BB5 /* URL+QueryDict.swift */ = {isa = PBXFileReference; lastKnownFileType = sourcecode.swift; path = "URL+QueryDict.swift"; sourceTree = "<group>"; };
		9B6835322460B32A00337AE6 /* ASTVariableType+TestHelpers.swift */ = {isa = PBXFileReference; lastKnownFileType = sourcecode.swift; path = "ASTVariableType+TestHelpers.swift"; sourceTree = "<group>"; };
		9B683537246310D400337AE6 /* ExpectedReviewInputNoModifier.swift */ = {isa = PBXFileReference; lastKnownFileType = sourcecode.swift; path = ExpectedReviewInputNoModifier.swift; sourceTree = "<group>"; };
		9B68353E2463481A00337AE6 /* ApolloCore.framework */ = {isa = PBXFileReference; explicitFileType = wrapper.framework; includeInIndex = 0; path = ApolloCore.framework; sourceTree = BUILT_PRODUCTS_DIR; };
		9B68354A2463498D00337AE6 /* Apollo-Target-ApolloCore.xcconfig */ = {isa = PBXFileReference; fileEncoding = 4; lastKnownFileType = text.xcconfig; path = "Apollo-Target-ApolloCore.xcconfig"; sourceTree = "<group>"; };
		9B68F03A240D8D1800E97318 /* CodegenExtensionTests.swift */ = {isa = PBXFileReference; lastKnownFileType = sourcecode.swift; path = CodegenExtensionTests.swift; sourceTree = "<group>"; };
		9B68F03C240ED3B300E97318 /* ASTCondition.swift */ = {isa = PBXFileReference; lastKnownFileType = sourcecode.swift; path = ASTCondition.swift; sourceTree = "<group>"; };
		9B68F03E240F3B0E00E97318 /* CodeGenerator.swift */ = {isa = PBXFileReference; lastKnownFileType = sourcecode.swift; path = CodeGenerator.swift; sourceTree = "<group>"; };
		9B68F04924130D6500E97318 /* EnumGenerator.swift */ = {isa = PBXFileReference; lastKnownFileType = sourcecode.swift; path = EnumGenerator.swift; sourceTree = "<group>"; };
		9B68F04E2413271D00E97318 /* EnumGenerationTests.swift */ = {isa = PBXFileReference; lastKnownFileType = sourcecode.swift; path = EnumGenerationTests.swift; sourceTree = "<group>"; };
		9B68F0522415B1C800E97318 /* ExpectedEpisodeEnum.swift */ = {isa = PBXFileReference; lastKnownFileType = sourcecode.swift; path = ExpectedEpisodeEnum.swift; sourceTree = "<group>"; };
		9B68F0542416B33300E97318 /* LineByLineComparison.swift */ = {isa = PBXFileReference; lastKnownFileType = sourcecode.swift; path = LineByLineComparison.swift; sourceTree = "<group>"; };
		9B68F0562416B5F700E97318 /* ExpectedEpisodeEnumNoDescription.swift */ = {isa = PBXFileReference; lastKnownFileType = sourcecode.swift; path = ExpectedEpisodeEnumNoDescription.swift; sourceTree = "<group>"; };
		9B68F0582416BA7700E97318 /* ExpectedEnumWithNoCases.swift */ = {isa = PBXFileReference; lastKnownFileType = sourcecode.swift; path = ExpectedEnumWithNoCases.swift; sourceTree = "<group>"; };
		9B68F05A2416BCF100E97318 /* ExpectedEnumOmittingDeprecatedCases.swift */ = {isa = PBXFileReference; lastKnownFileType = sourcecode.swift; path = ExpectedEnumOmittingDeprecatedCases.swift; sourceTree = "<group>"; };
		9B68F05C2416BDCF00E97318 /* ExpectedEnumWithDeprecatedCases.swift */ = {isa = PBXFileReference; lastKnownFileType = sourcecode.swift; path = ExpectedEnumWithDeprecatedCases.swift; sourceTree = "<group>"; };
		9B68F05F2416F80C00E97318 /* ExpectedEnumWithDifferentCases.swift */ = {isa = PBXFileReference; lastKnownFileType = sourcecode.swift; path = ExpectedEnumWithDifferentCases.swift; sourceTree = "<group>"; };
		9B68F0612417002900E97318 /* InputObjectGenerator.swift */ = {isa = PBXFileReference; lastKnownFileType = sourcecode.swift; path = InputObjectGenerator.swift; sourceTree = "<group>"; };
		9B68F063241703B200E97318 /* ExpectedEnumWithSanitizedCases.swift */ = {isa = PBXFileReference; lastKnownFileType = sourcecode.swift; path = ExpectedEnumWithSanitizedCases.swift; sourceTree = "<group>"; };
		9B68F066241AD98C00E97318 /* Dictionary+Apollo.swift */ = {isa = PBXFileReference; lastKnownFileType = sourcecode.swift; path = "Dictionary+Apollo.swift"; sourceTree = "<group>"; };
		9B68F06A241C643000E97318 /* ExpectedColorInput.swift */ = {isa = PBXFileReference; lastKnownFileType = sourcecode.swift; path = ExpectedColorInput.swift; sourceTree = "<group>"; };
		9B68F06C241C646700E97318 /* ExpectedReviewInput.swift */ = {isa = PBXFileReference; lastKnownFileType = sourcecode.swift; path = ExpectedReviewInput.swift; sourceTree = "<group>"; };
		9B68F06E241C649E00E97318 /* GraphQLOptional.swift */ = {isa = PBXFileReference; lastKnownFileType = sourcecode.swift; path = GraphQLOptional.swift; sourceTree = "<group>"; };
		9B6CB23D238077B60007259D /* Atomic.swift */ = {isa = PBXFileReference; fileEncoding = 4; lastKnownFileType = sourcecode.swift; path = Atomic.swift; sourceTree = "<group>"; };
		9B708AAC2305884500604A11 /* ApolloClientProtocol.swift */ = {isa = PBXFileReference; lastKnownFileType = sourcecode.swift; path = ApolloClientProtocol.swift; sourceTree = "<group>"; };
		9B74BCBE2333F4ED00508F84 /* run-bundled-codegen.sh */ = {isa = PBXFileReference; lastKnownFileType = text.script.sh; name = "run-bundled-codegen.sh"; path = "scripts/run-bundled-codegen.sh"; sourceTree = SOURCE_ROOT; };
		9B78C71B2326E859000C8C32 /* ErrorGenerationTests.swift */ = {isa = PBXFileReference; lastKnownFileType = sourcecode.swift; path = ErrorGenerationTests.swift; sourceTree = "<group>"; };
		9B7B6F47233C26D100F32205 /* ApolloCodegenLib.framework */ = {isa = PBXFileReference; explicitFileType = wrapper.framework; includeInIndex = 0; path = ApolloCodegenLib.framework; sourceTree = BUILT_PRODUCTS_DIR; };
		9B7B6F51233C26E400F32205 /* Info.plist */ = {isa = PBXFileReference; fileEncoding = 4; lastKnownFileType = text.plist.xml; path = Info.plist; sourceTree = "<group>"; };
		9B7B6F55233C27A000F32205 /* Apollo-Target-ApolloCodegenLib.xcconfig */ = {isa = PBXFileReference; fileEncoding = 4; lastKnownFileType = text.xcconfig; path = "Apollo-Target-ApolloCodegenLib.xcconfig"; sourceTree = "<group>"; };
		9B7B6F57233C287100F32205 /* ApolloCodegen.swift */ = {isa = PBXFileReference; fileEncoding = 4; lastKnownFileType = sourcecode.swift; path = ApolloCodegen.swift; sourceTree = "<group>"; };
		9B7B6F58233C287100F32205 /* ApolloCodegenOptions.swift */ = {isa = PBXFileReference; fileEncoding = 4; lastKnownFileType = sourcecode.swift; path = ApolloCodegenOptions.swift; sourceTree = "<group>"; };
		9B7B6F68233C2C0C00F32205 /* FileManager+Apollo.swift */ = {isa = PBXFileReference; lastKnownFileType = sourcecode.swift; path = "FileManager+Apollo.swift"; sourceTree = "<group>"; };
		9B7BDA6F23FDE8F200ACD198 /* ApolloWebSocketTests.xctest */ = {isa = PBXFileReference; explicitFileType = wrapper.cfbundle; includeInIndex = 0; path = ApolloWebSocketTests.xctest; sourceTree = BUILT_PRODUCTS_DIR; };
		9B7BDA7D23FDE90400ACD198 /* ApolloWebSocket.framework */ = {isa = PBXFileReference; explicitFileType = wrapper.framework; includeInIndex = 0; path = ApolloWebSocket.framework; sourceTree = BUILT_PRODUCTS_DIR; };
		9B7BDA8723FDE92900ACD198 /* MockWebSocket.swift */ = {isa = PBXFileReference; fileEncoding = 4; lastKnownFileType = sourcecode.swift; path = MockWebSocket.swift; sourceTree = "<group>"; };
		9B7BDA8823FDE92900ACD198 /* StarWarsSubscriptionTests.swift */ = {isa = PBXFileReference; fileEncoding = 4; lastKnownFileType = sourcecode.swift; path = StarWarsSubscriptionTests.swift; sourceTree = "<group>"; };
		9B7BDA8923FDE92900ACD198 /* MockWebSocketTests.swift */ = {isa = PBXFileReference; fileEncoding = 4; lastKnownFileType = sourcecode.swift; path = MockWebSocketTests.swift; sourceTree = "<group>"; };
		9B7BDA8A23FDE92900ACD198 /* SplitNetworkTransportTests.swift */ = {isa = PBXFileReference; fileEncoding = 4; lastKnownFileType = sourcecode.swift; path = SplitNetworkTransportTests.swift; sourceTree = "<group>"; };
		9B7BDA8B23FDE92900ACD198 /* Info.plist */ = {isa = PBXFileReference; fileEncoding = 4; lastKnownFileType = text.plist.xml; path = Info.plist; sourceTree = "<group>"; };
		9B7BDA8C23FDE92900ACD198 /* StarWarsWebSocketTests.swift */ = {isa = PBXFileReference; fileEncoding = 4; lastKnownFileType = sourcecode.swift; path = StarWarsWebSocketTests.swift; sourceTree = "<group>"; };
		9B7BDA9423FDE94C00ACD198 /* WebSocketError.swift */ = {isa = PBXFileReference; fileEncoding = 4; lastKnownFileType = sourcecode.swift; path = WebSocketError.swift; sourceTree = "<group>"; };
		9B7BDA9523FDE94C00ACD198 /* WebSocketTask.swift */ = {isa = PBXFileReference; fileEncoding = 4; lastKnownFileType = sourcecode.swift; path = WebSocketTask.swift; sourceTree = "<group>"; };
		9B7BDA9623FDE94C00ACD198 /* SplitNetworkTransport.swift */ = {isa = PBXFileReference; fileEncoding = 4; lastKnownFileType = sourcecode.swift; path = SplitNetworkTransport.swift; sourceTree = "<group>"; };
		9B7BDA9723FDE94C00ACD198 /* OperationMessage.swift */ = {isa = PBXFileReference; fileEncoding = 4; lastKnownFileType = sourcecode.swift; path = OperationMessage.swift; sourceTree = "<group>"; };
		9B7BDA9823FDE94C00ACD198 /* ApolloWebSocket.swift */ = {isa = PBXFileReference; fileEncoding = 4; lastKnownFileType = sourcecode.swift; path = ApolloWebSocket.swift; sourceTree = "<group>"; };
		9B7BDA9923FDE94C00ACD198 /* WebSocketTransport.swift */ = {isa = PBXFileReference; fileEncoding = 4; lastKnownFileType = sourcecode.swift; path = WebSocketTransport.swift; sourceTree = "<group>"; };
		9B7BDA9A23FDE94C00ACD198 /* Info.plist */ = {isa = PBXFileReference; fileEncoding = 4; lastKnownFileType = text.plist.xml; path = Info.plist; sourceTree = "<group>"; };
		9B7BDAA223FDE98B00ACD198 /* ApolloWebSocket-Target-Tests.xcconfig */ = {isa = PBXFileReference; fileEncoding = 4; lastKnownFileType = text.xcconfig; path = "ApolloWebSocket-Target-Tests.xcconfig"; sourceTree = "<group>"; };
		9B7BDAA323FDE98C00ACD198 /* ApolloWebSocket-Project-Release.xcconfig */ = {isa = PBXFileReference; fileEncoding = 4; lastKnownFileType = text.xcconfig; path = "ApolloWebSocket-Project-Release.xcconfig"; sourceTree = "<group>"; };
		9B7BDAA423FDE98C00ACD198 /* ApolloWebSocket-Target-Framework.xcconfig */ = {isa = PBXFileReference; fileEncoding = 4; lastKnownFileType = text.xcconfig; path = "ApolloWebSocket-Target-Framework.xcconfig"; sourceTree = "<group>"; };
		9B7BDAA523FDE98C00ACD198 /* ApolloWebSocket-Project-Debug.xcconfig */ = {isa = PBXFileReference; fileEncoding = 4; lastKnownFileType = text.xcconfig; path = "ApolloWebSocket-Project-Debug.xcconfig"; sourceTree = "<group>"; };
		9B7BDAB123FDEBA800ACD198 /* ApolloSQLiteTests.xctest */ = {isa = PBXFileReference; explicitFileType = wrapper.cfbundle; includeInIndex = 0; path = ApolloSQLiteTests.xctest; sourceTree = BUILT_PRODUCTS_DIR; };
		9B7BDABF23FDEBB600ACD198 /* ApolloSQLite.framework */ = {isa = PBXFileReference; explicitFileType = wrapper.framework; includeInIndex = 0; path = ApolloSQLite.framework; sourceTree = BUILT_PRODUCTS_DIR; };
		9B7BDACD23FDEBE300ACD198 /* SQLiteSerialization.swift */ = {isa = PBXFileReference; fileEncoding = 4; lastKnownFileType = sourcecode.swift; path = SQLiteSerialization.swift; sourceTree = "<group>"; };
		9B7BDACE23FDEBE300ACD198 /* Info.plist */ = {isa = PBXFileReference; fileEncoding = 4; lastKnownFileType = text.plist.xml; path = Info.plist; sourceTree = "<group>"; };
		9B7BDACF23FDEBE300ACD198 /* SQLiteNormalizedCache.swift */ = {isa = PBXFileReference; fileEncoding = 4; lastKnownFileType = sourcecode.swift; path = SQLiteNormalizedCache.swift; sourceTree = "<group>"; };
		9B7BDAD423FDEC9B00ACD198 /* CachePersistenceTests.swift */ = {isa = PBXFileReference; fileEncoding = 4; lastKnownFileType = sourcecode.swift; path = CachePersistenceTests.swift; sourceTree = "<group>"; };
		9B7BDAD523FDEC9B00ACD198 /* Info.plist */ = {isa = PBXFileReference; fileEncoding = 4; lastKnownFileType = text.plist.xml; path = Info.plist; sourceTree = "<group>"; };
		9B7BDAD823FDECB300ACD198 /* ApolloSQLite-Target-Framework.xcconfig */ = {isa = PBXFileReference; lastKnownFileType = text.xcconfig; path = "ApolloSQLite-Target-Framework.xcconfig"; sourceTree = "<group>"; };
		9B7BDAD923FDECB400ACD198 /* ApolloSQLite-Project-Debug.xcconfig */ = {isa = PBXFileReference; lastKnownFileType = text.xcconfig; path = "ApolloSQLite-Project-Debug.xcconfig"; sourceTree = "<group>"; };
		9B7BDADA23FDECB400ACD198 /* ApolloSQLite-Target-Tests.xcconfig */ = {isa = PBXFileReference; lastKnownFileType = text.xcconfig; path = "ApolloSQLite-Target-Tests.xcconfig"; sourceTree = "<group>"; };
		9B7BDADB23FDECB400ACD198 /* ApolloSQLite-Target-TestSupport.xcconfig */ = {isa = PBXFileReference; lastKnownFileType = text.xcconfig; path = "ApolloSQLite-Target-TestSupport.xcconfig"; sourceTree = "<group>"; };
		9B7BDADC23FDECB400ACD198 /* ApolloSQLite-Project-Release.xcconfig */ = {isa = PBXFileReference; lastKnownFileType = text.xcconfig; path = "ApolloSQLite-Project-Release.xcconfig"; sourceTree = "<group>"; };
		9B7BDAE223FDED8000ACD198 /* ApolloSQLiteTestSupport.framework */ = {isa = PBXFileReference; explicitFileType = wrapper.framework; includeInIndex = 0; path = ApolloSQLiteTestSupport.framework; sourceTree = BUILT_PRODUCTS_DIR; };
		9B7BDAEC23FDED9700ACD198 /* TestCacheProvider.swift */ = {isa = PBXFileReference; fileEncoding = 4; lastKnownFileType = sourcecode.swift; path = TestCacheProvider.swift; sourceTree = "<group>"; };
		9B7BDAED23FDED9700ACD198 /* ApolloSQLiteTestSupport.h */ = {isa = PBXFileReference; fileEncoding = 4; lastKnownFileType = sourcecode.c.h; path = ApolloSQLiteTestSupport.h; sourceTree = "<group>"; };
		9B7BDAEE23FDED9700ACD198 /* Info.plist */ = {isa = PBXFileReference; fileEncoding = 4; lastKnownFileType = text.plist.xml; path = Info.plist; sourceTree = "<group>"; };
		9B8110A723A1995D00688AC4 /* .keep */ = {isa = PBXFileReference; lastKnownFileType = text; path = .keep; sourceTree = "<group>"; };
		9B8C3FB1248DA2EA00707B13 /* URL+Apollo.swift */ = {isa = PBXFileReference; lastKnownFileType = sourcecode.swift; path = "URL+Apollo.swift"; sourceTree = "<group>"; };
		9B8C3FB4248DA3E000707B13 /* URLExtensionsTests.swift */ = {isa = PBXFileReference; lastKnownFileType = sourcecode.swift; path = URLExtensionsTests.swift; sourceTree = "<group>"; };
		9B95EDBF22CAA0AF00702BB2 /* GETTransformerTests.swift */ = {isa = PBXFileReference; lastKnownFileType = sourcecode.swift; path = GETTransformerTests.swift; sourceTree = "<group>"; };
		9B96500824BE6201003C29C0 /* RequestChainTests.swift */ = {isa = PBXFileReference; lastKnownFileType = sourcecode.swift; path = RequestChainTests.swift; sourceTree = "<group>"; };
		9B96500B24BE7239003C29C0 /* LegacyCacheReadInterceptor.swift */ = {isa = PBXFileReference; lastKnownFileType = sourcecode.swift; path = LegacyCacheReadInterceptor.swift; sourceTree = "<group>"; };
		9B9BBAF224DB39D70021C30F /* UploadRequest.swift */ = {isa = PBXFileReference; lastKnownFileType = sourcecode.swift; path = UploadRequest.swift; sourceTree = "<group>"; };
		9B9BBAF424DB4F890021C30F /* AutomaticPersistedQueryInterceptor.swift */ = {isa = PBXFileReference; lastKnownFileType = sourcecode.swift; path = AutomaticPersistedQueryInterceptor.swift; sourceTree = "<group>"; };
		9B9BBB1624DB74720021C30F /* Apollo-Target-UploadAPI.xcconfig */ = {isa = PBXFileReference; fileEncoding = 4; lastKnownFileType = text.xcconfig; path = "Apollo-Target-UploadAPI.xcconfig"; sourceTree = "<group>"; };
		9B9BBB1A24DB75E60021C30F /* UploadTests.swift */ = {isa = PBXFileReference; lastKnownFileType = sourcecode.swift; path = UploadTests.swift; sourceTree = "<group>"; };
		9BA1244922D8A8EA00BF1D24 /* JSONSerialization+Sorting.swift */ = {isa = PBXFileReference; lastKnownFileType = sourcecode.swift; path = "JSONSerialization+Sorting.swift"; sourceTree = "<group>"; };
		9BA1245D22DE116B00BF1D24 /* Result+Helpers.swift */ = {isa = PBXFileReference; lastKnownFileType = sourcecode.swift; path = "Result+Helpers.swift"; sourceTree = "<group>"; };
		9BA22FD823FF306300C537FC /* Configuration */ = {isa = PBXFileReference; lastKnownFileType = folder; path = Configuration; sourceTree = "<group>"; };
		9BA3130D2302BEA5007B7FC5 /* DispatchQueue+Optional.swift */ = {isa = PBXFileReference; lastKnownFileType = sourcecode.swift; path = "DispatchQueue+Optional.swift"; sourceTree = "<group>"; };
		9BAEEBEB234663F200808306 /* ApolloSchemaDownloader.swift */ = {isa = PBXFileReference; lastKnownFileType = sourcecode.swift; path = ApolloSchemaDownloader.swift; sourceTree = "<group>"; };
		9BAEEBED2346644600808306 /* ApolloSchemaOptions.swift */ = {isa = PBXFileReference; lastKnownFileType = sourcecode.swift; path = ApolloSchemaOptions.swift; sourceTree = "<group>"; };
		9BAEEBF023467E0A00808306 /* ApolloCLI.swift */ = {isa = PBXFileReference; lastKnownFileType = sourcecode.swift; path = ApolloCLI.swift; sourceTree = "<group>"; };
		9BAEEBF22346DDAD00808306 /* CodegenLogger.swift */ = {isa = PBXFileReference; lastKnownFileType = sourcecode.swift; path = CodegenLogger.swift; sourceTree = "<group>"; };
		9BAEEBF42346E90700808306 /* CLIExtractor.swift */ = {isa = PBXFileReference; lastKnownFileType = sourcecode.swift; path = CLIExtractor.swift; sourceTree = "<group>"; };
		9BAEEBF62346F0A000808306 /* StaticString+Apollo.swift */ = {isa = PBXFileReference; lastKnownFileType = sourcecode.swift; path = "StaticString+Apollo.swift"; sourceTree = "<group>"; };
		9BAEEBFC234BB8FD00808306 /* ApolloCodegenTests.xctest */ = {isa = PBXFileReference; explicitFileType = wrapper.cfbundle; includeInIndex = 0; path = ApolloCodegenTests.xctest; sourceTree = BUILT_PRODUCTS_DIR; };
		9BAEEC0C234BB95B00808306 /* Info.plist */ = {isa = PBXFileReference; fileEncoding = 4; lastKnownFileType = text.plist.xml; path = Info.plist; sourceTree = "<group>"; };
		9BAEEC0D234BB95B00808306 /* FileManagerExtensionsTests.swift */ = {isa = PBXFileReference; fileEncoding = 4; lastKnownFileType = sourcecode.swift; path = FileManagerExtensionsTests.swift; sourceTree = "<group>"; };
		9BAEEC11234BBA9200808306 /* CodegenTestHelper.swift */ = {isa = PBXFileReference; lastKnownFileType = sourcecode.swift; path = CodegenTestHelper.swift; sourceTree = "<group>"; };
		9BAEEC14234C132600808306 /* CLIExtractorTests.swift */ = {isa = PBXFileReference; lastKnownFileType = sourcecode.swift; path = CLIExtractorTests.swift; sourceTree = "<group>"; };
		9BAEEC16234C275600808306 /* ApolloSchemaTests.swift */ = {isa = PBXFileReference; lastKnownFileType = sourcecode.swift; path = ApolloSchemaTests.swift; sourceTree = "<group>"; };
		9BAEEC18234C297800808306 /* ApolloCodegenTests.swift */ = {isa = PBXFileReference; lastKnownFileType = sourcecode.swift; path = ApolloCodegenTests.swift; sourceTree = "<group>"; };
		9BB1DAC624A66B2500396235 /* ApolloMacPlayground.playground */ = {isa = PBXFileReference; lastKnownFileType = file.playground; name = ApolloMacPlayground.playground; path = Playgrounds/ApolloMacPlayground.playground; sourceTree = SOURCE_ROOT; xcLanguageSpecificationIdentifier = xcode.lang.swift; };
		9BC139A224EDCA4400876D29 /* InterceptorTests.swift */ = {isa = PBXFileReference; lastKnownFileType = sourcecode.swift; path = InterceptorTests.swift; sourceTree = "<group>"; };
		9BC139A524EDCAD900876D29 /* BlindRetryingTestInterceptor.swift */ = {isa = PBXFileReference; lastKnownFileType = sourcecode.swift; path = BlindRetryingTestInterceptor.swift; sourceTree = "<group>"; };
		9BC139A724EDCE4F00876D29 /* RetryToCountThenSucceedInterceptor.swift */ = {isa = PBXFileReference; lastKnownFileType = sourcecode.swift; path = RetryToCountThenSucceedInterceptor.swift; sourceTree = "<group>"; };
		9BC2D9CE233C3531007BD083 /* Apollo-Target-ApolloCodegen.xcconfig */ = {isa = PBXFileReference; lastKnownFileType = text.xcconfig; path = "Apollo-Target-ApolloCodegen.xcconfig"; sourceTree = "<group>"; };
		9BC2D9D1233C6DC0007BD083 /* Basher.swift */ = {isa = PBXFileReference; lastKnownFileType = sourcecode.swift; path = Basher.swift; sourceTree = "<group>"; };
		9BC742AB24CFB2FF0029282C /* ApolloErrorInterceptor.swift */ = {isa = PBXFileReference; lastKnownFileType = sourcecode.swift; path = ApolloErrorInterceptor.swift; sourceTree = "<group>"; };
		9BC742AD24CFB6450029282C /* LegacyCacheWriteInterceptor.swift */ = {isa = PBXFileReference; lastKnownFileType = sourcecode.swift; path = LegacyCacheWriteInterceptor.swift; sourceTree = "<group>"; };
		9BCF0CD923FC9CA50031D2A2 /* TestCacheProvider.swift */ = {isa = PBXFileReference; fileEncoding = 4; lastKnownFileType = sourcecode.swift; path = TestCacheProvider.swift; sourceTree = "<group>"; };
		9BCF0CDA23FC9CA50031D2A2 /* ApolloTestSupport.h */ = {isa = PBXFileReference; fileEncoding = 4; lastKnownFileType = sourcecode.c.h; path = ApolloTestSupport.h; sourceTree = "<group>"; };
		9BCF0CDC23FC9CA50031D2A2 /* XCTAssertHelpers.swift */ = {isa = PBXFileReference; fileEncoding = 4; lastKnownFileType = sourcecode.swift; path = XCTAssertHelpers.swift; sourceTree = "<group>"; };
		9BCF0CDD23FC9CA50031D2A2 /* MockURLSession.swift */ = {isa = PBXFileReference; fileEncoding = 4; lastKnownFileType = sourcecode.swift; path = MockURLSession.swift; sourceTree = "<group>"; };
		9BCF0CDE23FC9CA50031D2A2 /* Info.plist */ = {isa = PBXFileReference; fileEncoding = 4; lastKnownFileType = text.plist.xml; path = Info.plist; sourceTree = "<group>"; };
		9BCF0CDF23FC9CA50031D2A2 /* MockNetworkTransport.swift */ = {isa = PBXFileReference; fileEncoding = 4; lastKnownFileType = sourcecode.swift; path = MockNetworkTransport.swift; sourceTree = "<group>"; };
		9BCF0CEC23FC9F060031D2A2 /* Human.graphql */ = {isa = PBXFileReference; fileEncoding = 4; lastKnownFileType = text; path = Human.graphql; sourceTree = "<group>"; };
		9BCF0CED23FC9F060031D2A2 /* HeroAndFriendsNames.graphql */ = {isa = PBXFileReference; fileEncoding = 4; lastKnownFileType = text; path = HeroAndFriendsNames.graphql; sourceTree = "<group>"; };
		9BCF0CEE23FC9F060031D2A2 /* HeroFriendsOfFriends.graphql */ = {isa = PBXFileReference; fileEncoding = 4; lastKnownFileType = text; path = HeroFriendsOfFriends.graphql; sourceTree = "<group>"; };
		9BCF0CEF23FC9F060031D2A2 /* HeroNameAndAppearsIn.graphql */ = {isa = PBXFileReference; fileEncoding = 4; lastKnownFileType = text; path = HeroNameAndAppearsIn.graphql; sourceTree = "<group>"; };
		9BCF0CF023FC9F060031D2A2 /* Starship.graphql */ = {isa = PBXFileReference; fileEncoding = 4; lastKnownFileType = text; path = Starship.graphql; sourceTree = "<group>"; };
		9BCF0CF123FC9F060031D2A2 /* StarWarsAPI.h */ = {isa = PBXFileReference; fileEncoding = 4; lastKnownFileType = sourcecode.c.h; path = StarWarsAPI.h; sourceTree = "<group>"; };
		9BCF0CF223FC9F060031D2A2 /* HeroAppearsIn.graphql */ = {isa = PBXFileReference; fileEncoding = 4; lastKnownFileType = text; path = HeroAppearsIn.graphql; sourceTree = "<group>"; };
		9BCF0CF323FC9F060031D2A2 /* HeroDetails.graphql */ = {isa = PBXFileReference; fileEncoding = 4; lastKnownFileType = text; path = HeroDetails.graphql; sourceTree = "<group>"; };
		9BCF0CF423FC9F060031D2A2 /* SameHeroTwice.graphql */ = {isa = PBXFileReference; fileEncoding = 4; lastKnownFileType = text; path = SameHeroTwice.graphql; sourceTree = "<group>"; };
		9BCF0CF523FC9F060031D2A2 /* TwoHeroes.graphql */ = {isa = PBXFileReference; fileEncoding = 4; lastKnownFileType = text; path = TwoHeroes.graphql; sourceTree = "<group>"; };
		9BCF0CF623FC9F060031D2A2 /* HeroConditional.graphql */ = {isa = PBXFileReference; fileEncoding = 4; lastKnownFileType = text; path = HeroConditional.graphql; sourceTree = "<group>"; };
		9BCF0CF723FC9F060031D2A2 /* HeroName.graphql */ = {isa = PBXFileReference; fileEncoding = 4; lastKnownFileType = text; path = HeroName.graphql; sourceTree = "<group>"; };
		9BCF0CF823FC9F060031D2A2 /* operationIDs.json */ = {isa = PBXFileReference; fileEncoding = 4; lastKnownFileType = text.json; path = operationIDs.json; sourceTree = "<group>"; };
		9BCF0CF923FC9F060031D2A2 /* CharacterAndSubTypesFragments.graphql */ = {isa = PBXFileReference; fileEncoding = 4; lastKnownFileType = text; path = CharacterAndSubTypesFragments.graphql; sourceTree = "<group>"; };
		9BCF0CFA23FC9F060031D2A2 /* HeroTypeDependentAliasedField.graphql */ = {isa = PBXFileReference; fileEncoding = 4; lastKnownFileType = text; path = HeroTypeDependentAliasedField.graphql; sourceTree = "<group>"; };
		9BCF0CFB23FC9F060031D2A2 /* schema.json */ = {isa = PBXFileReference; fileEncoding = 4; lastKnownFileType = text.json; path = schema.json; sourceTree = "<group>"; };
		9BCF0CFC23FC9F060031D2A2 /* API.swift */ = {isa = PBXFileReference; fileEncoding = 4; lastKnownFileType = sourcecode.swift; path = API.swift; sourceTree = "<group>"; };
		9BCF0CFD23FC9F060031D2A2 /* SubscribeReview.graphql */ = {isa = PBXFileReference; fileEncoding = 4; lastKnownFileType = text; path = SubscribeReview.graphql; sourceTree = "<group>"; };
		9BCF0CFE23FC9F060031D2A2 /* HeroParentTypeDependentField.graphql */ = {isa = PBXFileReference; fileEncoding = 4; lastKnownFileType = text; path = HeroParentTypeDependentField.graphql; sourceTree = "<group>"; };
		9BCF0CFF23FC9F060031D2A2 /* Info.plist */ = {isa = PBXFileReference; fileEncoding = 4; lastKnownFileType = text.plist.xml; path = Info.plist; sourceTree = "<group>"; };
		9BCF0D0023FC9F060031D2A2 /* CreateReviewForEpisode.graphql */ = {isa = PBXFileReference; fileEncoding = 4; lastKnownFileType = text; path = CreateReviewForEpisode.graphql; sourceTree = "<group>"; };
		9BD681262405F0CB000874CB /* ASTOutput.swift */ = {isa = PBXFileReference; lastKnownFileType = sourcecode.swift; path = ASTOutput.swift; sourceTree = "<group>"; };
		9BD681282405F149000874CB /* ASTTypeUsed.swift */ = {isa = PBXFileReference; lastKnownFileType = sourcecode.swift; path = ASTTypeUsed.swift; sourceTree = "<group>"; };
		9BD6812A2405F410000874CB /* ASTFragment.swift */ = {isa = PBXFileReference; lastKnownFileType = sourcecode.swift; path = ASTFragment.swift; sourceTree = "<group>"; };
		9BD6812E2405F665000874CB /* JSON.swift */ = {isa = PBXFileReference; lastKnownFileType = sourcecode.swift; path = JSON.swift; sourceTree = "<group>"; };
		9BD681352405F725000874CB /* JSONTests.swift */ = {isa = PBXFileReference; lastKnownFileType = sourcecode.swift; path = JSONTests.swift; sourceTree = "<group>"; };
		9BD681372405F7F6000874CB /* JSONTestHelpers.swift */ = {isa = PBXFileReference; lastKnownFileType = sourcecode.swift; path = JSONTestHelpers.swift; sourceTree = "<group>"; };
		9BD681392405F95B000874CB /* ASTOperation.swift */ = {isa = PBXFileReference; lastKnownFileType = sourcecode.swift; path = ASTOperation.swift; sourceTree = "<group>"; };
		9BD6813C2405FAB7000874CB /* ASTField.swift */ = {isa = PBXFileReference; lastKnownFileType = sourcecode.swift; path = ASTField.swift; sourceTree = "<group>"; };
		9BD6813F2406F31A000874CB /* FlexibleDecoder.swift */ = {isa = PBXFileReference; lastKnownFileType = sourcecode.swift; path = FlexibleDecoder.swift; sourceTree = "<group>"; };
		9BD681412406F516000874CB /* ASTParsingTests.swift */ = {isa = PBXFileReference; lastKnownFileType = sourcecode.swift; path = ASTParsingTests.swift; sourceTree = "<group>"; };
		9BDE43D022C6655200FD7C7F /* Cancellable.swift */ = {isa = PBXFileReference; lastKnownFileType = sourcecode.swift; path = Cancellable.swift; sourceTree = "<group>"; };
		9BDE43DE22C6708600FD7C7F /* GraphQLHTTPRequestError.swift */ = {isa = PBXFileReference; lastKnownFileType = sourcecode.swift; path = GraphQLHTTPRequestError.swift; sourceTree = "<group>"; };
		9BDF200C23FDC37600153E2B /* GitHubAPI.h */ = {isa = PBXFileReference; fileEncoding = 4; lastKnownFileType = sourcecode.c.h; path = GitHubAPI.h; sourceTree = "<group>"; };
		9BDF200D23FDC37600153E2B /* operationIdsPath.json */ = {isa = PBXFileReference; fileEncoding = 4; lastKnownFileType = text.json; path = operationIdsPath.json; sourceTree = "<group>"; };
		9BDF200E23FDC37600153E2B /* operationIDs.json */ = {isa = PBXFileReference; fileEncoding = 4; lastKnownFileType = text.json; path = operationIDs.json; sourceTree = "<group>"; };
		9BDF201123FDC37600153E2B /* API.swift */ = {isa = PBXFileReference; fileEncoding = 4; lastKnownFileType = sourcecode.swift; path = API.swift; sourceTree = "<group>"; };
		9BDF201223FDC37600153E2B /* Info.plist */ = {isa = PBXFileReference; fileEncoding = 4; lastKnownFileType = text.plist.xml; path = Info.plist; sourceTree = "<group>"; };
		9BDF2EC824C100B600AC9A1E /* schema.docs.graphql */ = {isa = PBXFileReference; lastKnownFileType = text; path = schema.docs.graphql; sourceTree = "<group>"; };
		9BDF2ED124C100DF00AC9A1E /* RepoURL.graphql */ = {isa = PBXFileReference; lastKnownFileType = text; path = RepoURL.graphql; sourceTree = "<group>"; };
		9BDF2ED224C100DF00AC9A1E /* Repository.graphql */ = {isa = PBXFileReference; lastKnownFileType = text; path = Repository.graphql; sourceTree = "<group>"; };
		9BE071AC2368D08700FA5952 /* Collection+Helpers.swift */ = {isa = PBXFileReference; lastKnownFileType = sourcecode.swift; path = "Collection+Helpers.swift"; sourceTree = "<group>"; };
		9BE071AE2368D34D00FA5952 /* Matchable.swift */ = {isa = PBXFileReference; lastKnownFileType = sourcecode.swift; path = Matchable.swift; sourceTree = "<group>"; };
		9BE071B02368D3F500FA5952 /* Dictionary+Helpers.swift */ = {isa = PBXFileReference; lastKnownFileType = sourcecode.swift; path = "Dictionary+Helpers.swift"; sourceTree = "<group>"; };
		9BE74D3C23FB4A8E006D354F /* FileFinder.swift */ = {isa = PBXFileReference; fileEncoding = 4; lastKnownFileType = sourcecode.swift; path = FileFinder.swift; sourceTree = "<group>"; };
		9BEDC79D22E5D2CF00549BF6 /* RequestBodyCreator.swift */ = {isa = PBXFileReference; lastKnownFileType = sourcecode.swift; path = RequestBodyCreator.swift; sourceTree = "<group>"; };
		9BEEDC2724E351E5001D1294 /* MaxRetryInterceptor.swift */ = {isa = PBXFileReference; lastKnownFileType = sourcecode.swift; path = MaxRetryInterceptor.swift; sourceTree = "<group>"; };
		9BEEDC2A24E61995001D1294 /* TestURLs.swift */ = {isa = PBXFileReference; lastKnownFileType = sourcecode.swift; path = TestURLs.swift; sourceTree = "<group>"; };
		9BF1A95022CA6E71005292C2 /* GraphQLGETTransformer.swift */ = {isa = PBXFileReference; lastKnownFileType = sourcecode.swift; path = GraphQLGETTransformer.swift; sourceTree = "<group>"; };
		9BF6C91725194D7B000D5B93 /* MultipartFormData+Testing.swift */ = {isa = PBXFileReference; lastKnownFileType = sourcecode.swift; path = "MultipartFormData+Testing.swift"; sourceTree = "<group>"; };
		9BF6C95225194EA5000D5B93 /* MultipartFormDataTests.swift */ = {isa = PBXFileReference; lastKnownFileType = sourcecode.swift; path = MultipartFormDataTests.swift; sourceTree = "<group>"; };
		9BF6C99B25195019000D5B93 /* String+IncludesForTesting.swift */ = {isa = PBXFileReference; lastKnownFileType = sourcecode.swift; path = "String+IncludesForTesting.swift"; sourceTree = "<group>"; };
		9F19D8431EED568200C57247 /* ResultOrPromise.swift */ = {isa = PBXFileReference; fileEncoding = 4; lastKnownFileType = sourcecode.swift; path = ResultOrPromise.swift; sourceTree = "<group>"; };
		9F19D8451EED8D3B00C57247 /* ResultOrPromiseTests.swift */ = {isa = PBXFileReference; fileEncoding = 4; lastKnownFileType = sourcecode.swift; path = ResultOrPromiseTests.swift; sourceTree = "<group>"; };
		9F27D4631D40379500715680 /* JSONStandardTypeConversions.swift */ = {isa = PBXFileReference; fileEncoding = 4; lastKnownFileType = sourcecode.swift; path = JSONStandardTypeConversions.swift; sourceTree = "<group>"; };
		9F295E301E27534800A24949 /* NormalizeQueryResults.swift */ = {isa = PBXFileReference; fileEncoding = 4; lastKnownFileType = sourcecode.swift; path = NormalizeQueryResults.swift; sourceTree = "<group>"; };
		9F295E371E277B2A00A24949 /* GraphQLResultNormalizer.swift */ = {isa = PBXFileReference; fileEncoding = 4; lastKnownFileType = sourcecode.swift; path = GraphQLResultNormalizer.swift; sourceTree = "<group>"; };
		9F30F02E255EDF8900506DE7 /* DispatchPreconditions.swift */ = {isa = PBXFileReference; lastKnownFileType = sourcecode.swift; path = DispatchPreconditions.swift; sourceTree = "<group>"; };
		9F3910262549741400AF54A6 /* MockGraphQLServer.swift */ = {isa = PBXFileReference; lastKnownFileType = sourcecode.swift; path = MockGraphQLServer.swift; sourceTree = "<group>"; };
		9F438D0B1E6C494C007BDC1A /* BatchedLoadTests.swift */ = {isa = PBXFileReference; fileEncoding = 4; lastKnownFileType = sourcecode.swift; path = BatchedLoadTests.swift; sourceTree = "<group>"; };
		9F54C893255D6A640065AFD6 /* IssuesAndCommentsForRepository.graphql */ = {isa = PBXFileReference; lastKnownFileType = text; path = IssuesAndCommentsForRepository.graphql; sourceTree = "<group>"; };
		9F54C8B4255D760B0065AFD6 /* ApolloPerformanceTests.xctest */ = {isa = PBXFileReference; explicitFileType = wrapper.cfbundle; includeInIndex = 0; path = ApolloPerformanceTests.xctest; sourceTree = BUILT_PRODUCTS_DIR; };
		9F54C8B6255D760B0065AFD6 /* ParsingPerformanceTests.swift */ = {isa = PBXFileReference; lastKnownFileType = sourcecode.swift; path = ParsingPerformanceTests.swift; sourceTree = "<group>"; };
		9F54C8B8255D760B0065AFD6 /* Info.plist */ = {isa = PBXFileReference; lastKnownFileType = text.plist.xml; path = Info.plist; sourceTree = "<group>"; };
		9F55347A1DE1DB2100E54264 /* ApolloStore.swift */ = {isa = PBXFileReference; fileEncoding = 4; lastKnownFileType = sourcecode.swift; path = ApolloStore.swift; sourceTree = "<group>"; };
		9F578D8F1D8D2CB300C0EA36 /* HTTPURLResponse+Helpers.swift */ = {isa = PBXFileReference; fileEncoding = 4; lastKnownFileType = sourcecode.swift; path = "HTTPURLResponse+Helpers.swift"; sourceTree = "<group>"; };
		9F68F9F025415827004F26D0 /* XCTestCase+Helpers.swift */ = {isa = PBXFileReference; lastKnownFileType = sourcecode.swift; path = "XCTestCase+Helpers.swift"; sourceTree = "<group>"; };
		9F69FFA81D42855900E000B1 /* NetworkTransport.swift */ = {isa = PBXFileReference; fileEncoding = 4; lastKnownFileType = sourcecode.swift; path = NetworkTransport.swift; sourceTree = "<group>"; };
		9F7BA89822927A3700999B3B /* ResponsePath.swift */ = {isa = PBXFileReference; lastKnownFileType = sourcecode.swift; path = ResponsePath.swift; sourceTree = "<group>"; };
		9F8622F71EC2004200C38162 /* ReadWriteFromStoreTests.swift */ = {isa = PBXFileReference; fileEncoding = 4; lastKnownFileType = sourcecode.swift; path = ReadWriteFromStoreTests.swift; sourceTree = "<group>"; };
		9F8622F91EC2117C00C38162 /* FragmentConstructionAndConversionTests.swift */ = {isa = PBXFileReference; fileEncoding = 4; lastKnownFileType = sourcecode.swift; path = FragmentConstructionAndConversionTests.swift; sourceTree = "<group>"; };
		9F86B68A1E6438D700B885FF /* GraphQLSelectionSetMapper.swift */ = {isa = PBXFileReference; fileEncoding = 4; lastKnownFileType = sourcecode.swift; path = GraphQLSelectionSetMapper.swift; sourceTree = "<group>"; };
		9F86B68F1E65533D00B885FF /* GraphQLResponseGenerator.swift */ = {isa = PBXFileReference; fileEncoding = 4; lastKnownFileType = sourcecode.swift; path = GraphQLResponseGenerator.swift; sourceTree = "<group>"; };
		9F8A95781EC0FC1200304A2D /* ApolloTestSupport.framework */ = {isa = PBXFileReference; explicitFileType = wrapper.framework; includeInIndex = 0; path = ApolloTestSupport.framework; sourceTree = BUILT_PRODUCTS_DIR; };
		9F8F334B229044A200C0E83B /* Decoding.swift */ = {isa = PBXFileReference; lastKnownFileType = sourcecode.swift; path = Decoding.swift; sourceTree = "<group>"; };
		9F91CF8E1F6C0DB2008DD0BE /* MutatingResultsTests.swift */ = {isa = PBXFileReference; lastKnownFileType = sourcecode.swift; path = MutatingResultsTests.swift; sourceTree = "<group>"; };
		9FA6ABBC1EC0A988000017BE /* ApolloCacheDependentTests.xctest */ = {isa = PBXFileReference; explicitFileType = wrapper.cfbundle; includeInIndex = 0; path = ApolloCacheDependentTests.xctest; sourceTree = BUILT_PRODUCTS_DIR; };
		9FA6ABC01EC0A988000017BE /* Info.plist */ = {isa = PBXFileReference; lastKnownFileType = text.plist.xml; path = Info.plist; sourceTree = "<group>"; };
		9FA6ABC51EC0A9F7000017BE /* FetchQueryTests.swift */ = {isa = PBXFileReference; fileEncoding = 4; lastKnownFileType = sourcecode.swift; path = FetchQueryTests.swift; sourceTree = "<group>"; };
		9FA6ABC61EC0A9F7000017BE /* LoadQueryFromStoreTests.swift */ = {isa = PBXFileReference; fileEncoding = 4; lastKnownFileType = sourcecode.swift; path = LoadQueryFromStoreTests.swift; sourceTree = "<group>"; };
		9FA6ABC81EC0A9F7000017BE /* StarWarsServerCachingRoundtripTests.swift */ = {isa = PBXFileReference; fileEncoding = 4; lastKnownFileType = sourcecode.swift; path = StarWarsServerCachingRoundtripTests.swift; sourceTree = "<group>"; };
		9FA6ABC91EC0A9F7000017BE /* StarWarsServerTests.swift */ = {isa = PBXFileReference; fileEncoding = 4; lastKnownFileType = sourcecode.swift; path = StarWarsServerTests.swift; sourceTree = "<group>"; };
		9FA6ABCB1EC0A9F7000017BE /* WatchQueryTests.swift */ = {isa = PBXFileReference; fileEncoding = 4; lastKnownFileType = sourcecode.swift; path = WatchQueryTests.swift; sourceTree = "<group>"; };
		9FA6F3671E65DF4700BF8D73 /* GraphQLResultAccumulator.swift */ = {isa = PBXFileReference; fileEncoding = 4; lastKnownFileType = sourcecode.swift; path = GraphQLResultAccumulator.swift; sourceTree = "<group>"; };
		9FACA9C61F42E67200AE2DBD /* GitHubAPI.framework */ = {isa = PBXFileReference; explicitFileType = wrapper.framework; includeInIndex = 0; path = GitHubAPI.framework; sourceTree = BUILT_PRODUCTS_DIR; };
		9FADC8491E6B0B2300C677E6 /* Locking.swift */ = {isa = PBXFileReference; fileEncoding = 4; lastKnownFileType = sourcecode.swift; path = Locking.swift; sourceTree = "<group>"; };
		9FADC84E1E6B865E00C677E6 /* DataLoader.swift */ = {isa = PBXFileReference; fileEncoding = 4; lastKnownFileType = sourcecode.swift; path = DataLoader.swift; sourceTree = "<group>"; };
		9FADC8531E6B86D900C677E6 /* DataLoaderTests.swift */ = {isa = PBXFileReference; fileEncoding = 4; lastKnownFileType = sourcecode.swift; path = DataLoaderTests.swift; sourceTree = "<group>"; };
		9FBE0D3F25407B64002ED0B1 /* AsyncResultObserver.swift */ = {isa = PBXFileReference; lastKnownFileType = sourcecode.swift; path = AsyncResultObserver.swift; sourceTree = "<group>"; };
		9FC2333C1E66BBF7001E4541 /* GraphQLDependencyTracker.swift */ = {isa = PBXFileReference; fileEncoding = 4; lastKnownFileType = sourcecode.swift; path = GraphQLDependencyTracker.swift; sourceTree = "<group>"; };
		9FC4B91F1D2A6F8D0046A641 /* JSON.swift */ = {isa = PBXFileReference; fileEncoding = 4; lastKnownFileType = sourcecode.swift; path = JSON.swift; sourceTree = "<group>"; };
		9FC750441D2A532C00458D91 /* Apollo.framework */ = {isa = PBXFileReference; explicitFileType = wrapper.framework; includeInIndex = 0; path = Apollo.framework; sourceTree = BUILT_PRODUCTS_DIR; };
		9FC750471D2A532C00458D91 /* Apollo.h */ = {isa = PBXFileReference; lastKnownFileType = sourcecode.c.h; path = Apollo.h; sourceTree = "<group>"; };
		9FC750491D2A532C00458D91 /* Info.plist */ = {isa = PBXFileReference; lastKnownFileType = text.plist.xml; path = Info.plist; sourceTree = "<group>"; };
		9FC7504E1D2A532D00458D91 /* ApolloTests.xctest */ = {isa = PBXFileReference; explicitFileType = wrapper.cfbundle; includeInIndex = 0; path = ApolloTests.xctest; sourceTree = BUILT_PRODUCTS_DIR; };
		9FC750551D2A532D00458D91 /* Info.plist */ = {isa = PBXFileReference; lastKnownFileType = text.plist.xml; path = Info.plist; sourceTree = "<group>"; };
		9FC750601D2A59C300458D91 /* GraphQLOperation.swift */ = {isa = PBXFileReference; fileEncoding = 4; lastKnownFileType = sourcecode.swift; path = GraphQLOperation.swift; sourceTree = "<group>"; };
		9FC750621D2A59F600458D91 /* ApolloClient.swift */ = {isa = PBXFileReference; fileEncoding = 4; lastKnownFileType = sourcecode.swift; path = ApolloClient.swift; sourceTree = "<group>"; };
		9FC9A9BC1E2C271C0023C4D5 /* RecordSet.swift */ = {isa = PBXFileReference; fileEncoding = 4; lastKnownFileType = sourcecode.swift; path = RecordSet.swift; sourceTree = "<group>"; };
		9FC9A9BE1E2C27FB0023C4D5 /* GraphQLResult.swift */ = {isa = PBXFileReference; fileEncoding = 4; lastKnownFileType = sourcecode.swift; path = GraphQLResult.swift; sourceTree = "<group>"; };
		9FC9A9C11E2D3CAF0023C4D5 /* GraphQLInputValue.swift */ = {isa = PBXFileReference; fileEncoding = 4; lastKnownFileType = sourcecode.swift; path = GraphQLInputValue.swift; sourceTree = "<group>"; };
		9FC9A9C41E2D6CE70023C4D5 /* GraphQLSelectionSet.swift */ = {isa = PBXFileReference; fileEncoding = 4; lastKnownFileType = sourcecode.swift; path = GraphQLSelectionSet.swift; sourceTree = "<group>"; };
		9FC9A9C71E2EFE6E0023C4D5 /* CacheKeyForFieldTests.swift */ = {isa = PBXFileReference; fileEncoding = 4; lastKnownFileType = sourcecode.swift; path = CacheKeyForFieldTests.swift; sourceTree = "<group>"; };
		9FC9A9CB1E2FD0760023C4D5 /* Record.swift */ = {isa = PBXFileReference; fileEncoding = 4; lastKnownFileType = sourcecode.swift; path = Record.swift; sourceTree = "<group>"; };
		9FC9A9D21E2FD48B0023C4D5 /* GraphQLError.swift */ = {isa = PBXFileReference; fileEncoding = 4; lastKnownFileType = sourcecode.swift; path = GraphQLError.swift; sourceTree = "<group>"; };
		9FCDFD281E33D0CE007519DC /* GraphQLQueryWatcher.swift */ = {isa = PBXFileReference; fileEncoding = 4; lastKnownFileType = sourcecode.swift; path = GraphQLQueryWatcher.swift; sourceTree = "<group>"; };
		9FCE2CED1E6BE2D800E34457 /* NormalizedCache.swift */ = {isa = PBXFileReference; fileEncoding = 4; lastKnownFileType = sourcecode.swift; path = NormalizedCache.swift; sourceTree = "<group>"; };
		9FCE2CFA1E6C213D00E34457 /* StarWarsAPI.framework */ = {isa = PBXFileReference; explicitFileType = wrapper.framework; includeInIndex = 0; path = StarWarsAPI.framework; sourceTree = BUILT_PRODUCTS_DIR; };
		9FD03C2D25527CE6002227DC /* StoreConcurrencyTests.swift */ = {isa = PBXFileReference; lastKnownFileType = sourcecode.swift; path = StoreConcurrencyTests.swift; sourceTree = "<group>"; };
		9FD15199255D7F30003BDAAA /* IssuesAndCommentsForRepository.json */ = {isa = PBXFileReference; fileEncoding = 4; lastKnownFileType = text.json; path = IssuesAndCommentsForRepository.json; sourceTree = "<group>"; };
		9FE1C6E61E634C8D00C02284 /* PromiseTests.swift */ = {isa = PBXFileReference; fileEncoding = 4; lastKnownFileType = sourcecode.swift; path = PromiseTests.swift; sourceTree = "<group>"; };
		9FE941CF1E62C771007CDD89 /* Promise.swift */ = {isa = PBXFileReference; fileEncoding = 4; lastKnownFileType = sourcecode.swift; path = Promise.swift; sourceTree = "<group>"; };
		9FEB050C1DB5732300DA3B44 /* JSONSerializationFormat.swift */ = {isa = PBXFileReference; fileEncoding = 4; lastKnownFileType = sourcecode.swift; path = JSONSerializationFormat.swift; sourceTree = "<group>"; };
		9FEC15B31E681DAD00D461B4 /* GroupedSequence.swift */ = {isa = PBXFileReference; fileEncoding = 4; lastKnownFileType = sourcecode.swift; path = GroupedSequence.swift; sourceTree = "<group>"; };
		9FF90A5B1DDDEB100034C3B6 /* GraphQLResponse.swift */ = {isa = PBXFileReference; fileEncoding = 4; lastKnownFileType = sourcecode.swift; path = GraphQLResponse.swift; sourceTree = "<group>"; };
		9FF90A5C1DDDEB100034C3B6 /* GraphQLExecutor.swift */ = {isa = PBXFileReference; fileEncoding = 4; lastKnownFileType = sourcecode.swift; path = GraphQLExecutor.swift; sourceTree = "<group>"; };
		9FF90A6A1DDDEB420034C3B6 /* InputValueEncodingTests.swift */ = {isa = PBXFileReference; fileEncoding = 4; lastKnownFileType = sourcecode.swift; path = InputValueEncodingTests.swift; sourceTree = "<group>"; };
		9FF90A6B1DDDEB420034C3B6 /* ReadFieldValueTests.swift */ = {isa = PBXFileReference; fileEncoding = 4; lastKnownFileType = sourcecode.swift; path = ReadFieldValueTests.swift; sourceTree = "<group>"; };
		9FF90A6C1DDDEB420034C3B6 /* ParseQueryResponseTests.swift */ = {isa = PBXFileReference; fileEncoding = 4; lastKnownFileType = sourcecode.swift; path = ParseQueryResponseTests.swift; sourceTree = "<group>"; };
		C304EBD322DDC7B200748F72 /* a.txt */ = {isa = PBXFileReference; lastKnownFileType = text; path = a.txt; sourceTree = "<group>"; };
		C3279FC52345233000224790 /* TestCustomRequestBodyCreator.swift */ = {isa = PBXFileReference; lastKnownFileType = sourcecode.swift; path = TestCustomRequestBodyCreator.swift; sourceTree = "<group>"; };
		C338DF1622DD9DE9006AF33E /* RequestBodyCreatorTests.swift */ = {isa = PBXFileReference; lastKnownFileType = sourcecode.swift; path = RequestBodyCreatorTests.swift; sourceTree = "<group>"; };
		C35D43BE22DDD3C100BCBABE /* b.txt */ = {isa = PBXFileReference; fileEncoding = 4; lastKnownFileType = text; path = b.txt; sourceTree = "<group>"; };
		C35D43BF22DDD3C100BCBABE /* c.txt */ = {isa = PBXFileReference; fileEncoding = 4; lastKnownFileType = text; path = c.txt; sourceTree = "<group>"; };
		C377CCA822D798BD00572E03 /* GraphQLFile.swift */ = {isa = PBXFileReference; lastKnownFileType = sourcecode.swift; path = GraphQLFile.swift; sourceTree = "<group>"; };
		C377CCAA22D7992E00572E03 /* MultipartFormData.swift */ = {isa = PBXFileReference; lastKnownFileType = sourcecode.swift; path = MultipartFormData.swift; sourceTree = "<group>"; };
		D90F1AF92479DEE5007A1534 /* WebSocketTransportTests.swift */ = {isa = PBXFileReference; lastKnownFileType = sourcecode.swift; path = WebSocketTransportTests.swift; sourceTree = "<group>"; };
		E86D8E03214B32DA0028EFE1 /* JSONTests.swift */ = {isa = PBXFileReference; lastKnownFileType = sourcecode.swift; path = JSONTests.swift; sourceTree = "<group>"; };
		F16D083B21EF6F7300C458B8 /* QueryFromJSONBuildingTests.swift */ = {isa = PBXFileReference; fileEncoding = 4; lastKnownFileType = sourcecode.swift; path = QueryFromJSONBuildingTests.swift; sourceTree = "<group>"; };
		F82E62E022BCD223000C311B /* AutomaticPersistedQueriesTests.swift */ = {isa = PBXFileReference; fileEncoding = 4; lastKnownFileType = sourcecode.swift; path = AutomaticPersistedQueriesTests.swift; sourceTree = "<group>"; };
/* End PBXFileReference section */

/* Begin PBXFrameworksBuildPhase section */
		9B2DFBB324E1FA0D00ED3AE6 /* Frameworks */ = {
			isa = PBXFrameworksBuildPhase;
			buildActionMask = 2147483647;
			files = (
				9B2DFBBF24E1FA1A00ED3AE6 /* Apollo.framework in Frameworks */,
			);
			runOnlyForDeploymentPostprocessing = 0;
		};
		9B68353B2463481A00337AE6 /* Frameworks */ = {
			isa = PBXFrameworksBuildPhase;
			buildActionMask = 2147483647;
			files = (
			);
			runOnlyForDeploymentPostprocessing = 0;
		};
		9B7B6F44233C26D100F32205 /* Frameworks */ = {
			isa = PBXFrameworksBuildPhase;
			buildActionMask = 2147483647;
			files = (
				9B68F04D2413239100E97318 /* Stencil in Frameworks */,
			);
			runOnlyForDeploymentPostprocessing = 0;
		};
		9B7BDA6C23FDE8F200ACD198 /* Frameworks */ = {
			isa = PBXFrameworksBuildPhase;
			buildActionMask = 2147483647;
			files = (
				9B7BDB0823FDF04400ACD198 /* ApolloTestSupport.framework in Frameworks */,
				9B7BDB0523FDF02600ACD198 /* ApolloWebSocket.framework in Frameworks */,
				9B7BDB0423FDF02200ACD198 /* StarWarsAPI.framework in Frameworks */,
			);
			runOnlyForDeploymentPostprocessing = 0;
		};
		9B7BDA7A23FDE90400ACD198 /* Frameworks */ = {
			isa = PBXFrameworksBuildPhase;
			buildActionMask = 2147483647;
			files = (
				9B7BDAFD23FDEE9300ACD198 /* Apollo.framework in Frameworks */,
				9B7BDAAC23FDEA7B00ACD198 /* Starscream in Frameworks */,
			);
			runOnlyForDeploymentPostprocessing = 0;
		};
		9B7BDAAE23FDEBA800ACD198 /* Frameworks */ = {
			isa = PBXFrameworksBuildPhase;
			buildActionMask = 2147483647;
			files = (
				9B7BDB1D23FDF22300ACD198 /* StarWarsAPI.framework in Frameworks */,
				9B7BDB1423FDF09600ACD198 /* ApolloSQLiteTestSupport.framework in Frameworks */,
				9B7BDB1523FDF09600ACD198 /* ApolloTestSupport.framework in Frameworks */,
			);
			runOnlyForDeploymentPostprocessing = 0;
		};
		9B7BDABC23FDEBB600ACD198 /* Frameworks */ = {
			isa = PBXFrameworksBuildPhase;
			buildActionMask = 2147483647;
			files = (
				9B7BDAFA23FDEE8A00ACD198 /* Apollo.framework in Frameworks */,
				9B7BDAF623FDEE2600ACD198 /* SQLite in Frameworks */,
			);
			runOnlyForDeploymentPostprocessing = 0;
		};
		9B7BDADF23FDED8000ACD198 /* Frameworks */ = {
			isa = PBXFrameworksBuildPhase;
			buildActionMask = 2147483647;
			files = (
				9BAD16B923FE362600007BEF /* ApolloTestSupport.framework in Frameworks */,
				9B7BDB1A23FDF12000ACD198 /* ApolloSQLite.framework in Frameworks */,
			);
			runOnlyForDeploymentPostprocessing = 0;
		};
		9BAEEBF9234BB8FD00808306 /* Frameworks */ = {
			isa = PBXFrameworksBuildPhase;
			buildActionMask = 2147483647;
			files = (
				9BAEEC01234BB8FD00808306 /* ApolloCodegenLib.framework in Frameworks */,
			);
			runOnlyForDeploymentPostprocessing = 0;
		};
		9F54C8B1255D760B0065AFD6 /* Frameworks */ = {
			isa = PBXFrameworksBuildPhase;
			buildActionMask = 2147483647;
			files = (
				9F54C90F255D79C80065AFD6 /* ApolloTestSupport.framework in Frameworks */,
				9F54C910255D79C80065AFD6 /* GitHubAPI.framework in Frameworks */,
				9F54C8B9255D760B0065AFD6 /* Apollo.framework in Frameworks */,
			);
			runOnlyForDeploymentPostprocessing = 0;
		};
		9F8A95741EC0FC1200304A2D /* Frameworks */ = {
			isa = PBXFrameworksBuildPhase;
			buildActionMask = 2147483647;
			files = (
				9F65B1211EC106F30090B25F /* Apollo.framework in Frameworks */,
			);
			runOnlyForDeploymentPostprocessing = 0;
		};
		9FA6ABB91EC0A988000017BE /* Frameworks */ = {
			isa = PBXFrameworksBuildPhase;
			buildActionMask = 2147483647;
			files = (
				9B60204D23FDF4B700D0C8E0 /* ApolloSQLiteTestSupport.framework in Frameworks */,
				9FA6ABD61EC0AA4D000017BE /* Apollo.framework in Frameworks */,
				9F8A95901EC0FFC100304A2D /* ApolloTestSupport.framework in Frameworks */,
				9FA6ABD51EC0AA49000017BE /* StarWarsAPI.framework in Frameworks */,
			);
			runOnlyForDeploymentPostprocessing = 0;
		};
		9FACA9BD1F42E67200AE2DBD /* Frameworks */ = {
			isa = PBXFrameworksBuildPhase;
			buildActionMask = 2147483647;
			files = (
				9FACA9BE1F42E67200AE2DBD /* Apollo.framework in Frameworks */,
			);
			runOnlyForDeploymentPostprocessing = 0;
		};
		9FC7504B1D2A532D00458D91 /* Frameworks */ = {
			isa = PBXFrameworksBuildPhase;
			buildActionMask = 2147483647;
			files = (
				9B2DFBCD24E201A800ED3AE6 /* UploadAPI.framework in Frameworks */,
				9FC7504F1D2A532D00458D91 /* Apollo.framework in Frameworks */,
				9F8A958D1EC0FFAB00304A2D /* ApolloTestSupport.framework in Frameworks */,
				9FCE2D091E6C254700E34457 /* StarWarsAPI.framework in Frameworks */,
			);
			runOnlyForDeploymentPostprocessing = 0;
		};
		9FCE2CF61E6C213D00E34457 /* Frameworks */ = {
			isa = PBXFrameworksBuildPhase;
			buildActionMask = 2147483647;
			files = (
				9F438D071E6C2FD9007BDC1A /* Apollo.framework in Frameworks */,
			);
			runOnlyForDeploymentPostprocessing = 0;
		};
/* End PBXFrameworksBuildPhase section */

/* Begin PBXGroup section */
		90690D04224333DA00FC2E54 /* Configuration */ = {
			isa = PBXGroup;
			children = (
				90690D05224333DA00FC2E54 /* Apollo-Project-Debug.xcconfig */,
				90690D08224333DA00FC2E54 /* Apollo-Project-Performance-Testing.xcconfig */,
				90690D07224333DA00FC2E54 /* Apollo-Project-Release.xcconfig */,
				9BC2D9CE233C3531007BD083 /* Apollo-Target-ApolloCodegen.xcconfig */,
				9B7B6F55233C27A000F32205 /* Apollo-Target-ApolloCodegenLib.xcconfig */,
				9B68354A2463498D00337AE6 /* Apollo-Target-ApolloCore.xcconfig */,
				90690D2322433C5900FC2E54 /* Apollo-Target-CacheDependentTests.xcconfig */,
				9B4AA8AD239EFDC9003E1300 /* Apollo-Target-CodegenTests.xcconfig */,
				90690D06224333DA00FC2E54 /* Apollo-Target-Framework.xcconfig */,
				90690D2222433C2800FC2E54 /* Apollo-Target-GitHubAPI.xcconfig */,
				90690D2422433C8000FC2E54 /* Apollo-Target-PerformanceTests.xcconfig */,
				90690D2122433C1900FC2E54 /* Apollo-Target-StarWarsAPI.xcconfig */,
				90690D142243363D00FC2E54 /* Apollo-Target-TestHost-iOS.xcconfig */,
				90690D0B2243345500FC2E54 /* Apollo-Target-Tests.xcconfig */,
				90690D2522433CAF00FC2E54 /* Apollo-Target-TestSupport.xcconfig */,
				9B2DFBC824E1FA7E00ED3AE6 /* Apollo-Target-UploadAPI.xcconfig */,
				9B7BDAD923FDECB400ACD198 /* ApolloSQLite-Project-Debug.xcconfig */,
				9B7BDADC23FDECB400ACD198 /* ApolloSQLite-Project-Release.xcconfig */,
				9B7BDAD823FDECB300ACD198 /* ApolloSQLite-Target-Framework.xcconfig */,
				9B7BDADA23FDECB400ACD198 /* ApolloSQLite-Target-Tests.xcconfig */,
				9B9BBB1624DB74720021C30F /* Apollo-Target-UploadAPI.xcconfig */,
				9B7BDADB23FDECB400ACD198 /* ApolloSQLite-Target-TestSupport.xcconfig */,
				9B7BDAA523FDE98C00ACD198 /* ApolloWebSocket-Project-Debug.xcconfig */,
				9B7BDAA323FDE98C00ACD198 /* ApolloWebSocket-Project-Release.xcconfig */,
				9B7BDAA423FDE98C00ACD198 /* ApolloWebSocket-Target-Framework.xcconfig */,
				9B7BDAA223FDE98B00ACD198 /* ApolloWebSocket-Target-Tests.xcconfig */,
			);
			name = Configuration;
			path = Configuration/Apollo;
			sourceTree = "<group>";
		};
		9B0417812390320A00C9EC4E /* TestHelpers */ = {
			isa = PBXGroup;
			children = (
				9BC139A524EDCAD900876D29 /* BlindRetryingTestInterceptor.swift */,
				9B2B66F32513FAFE00B53ABF /* CancellationHandlingInterceptor.swift */,
				9B4F4540244A2A9200C2CF7D /* HTTPBinAPI.swift */,
				9BF6C91725194D7B000D5B93 /* MultipartFormData+Testing.swift */,
				9BC139A724EDCE4F00876D29 /* RetryToCountThenSucceedInterceptor.swift */,
				9BF6C99B25195019000D5B93 /* String+IncludesForTesting.swift */,
				C3279FC52345233000224790 /* TestCustomRequestBodyCreator.swift */,
				9B21FD762422C8CC00998B5C /* TestFileHelper.swift */,
				9B64F6752354D219002D1BB5 /* URL+QueryDict.swift */,
			);
			name = TestHelpers;
			sourceTree = "<group>";
		};
		9B260BE9245A01B900562176 /* Interceptor */ = {
			isa = PBXGroup;
			children = (
				9BC742B024D09F9E0029282C /* Codable */,
				9BC742AF24D09F880029282C /* Legacy */,
				9B260BEA245A020300562176 /* ApolloInterceptor.swift */,
				9BC742AB24CFB2FF0029282C /* ApolloErrorInterceptor.swift */,
				9B260C07245A437400562176 /* InterceptorProvider.swift */,
				9B9BBAF424DB4F890021C30F /* AutomaticPersistedQueryInterceptor.swift */,
				9BEEDC2724E351E5001D1294 /* MaxRetryInterceptor.swift */,
				9B260BFA245A031900562176 /* NetworkFetchInterceptor.swift */,
				9B260BF8245A030100562176 /* ResponseCodeInterceptor.swift */,
			);
			name = Interceptor;
			sourceTree = "<group>";
		};
		9B260C02245A07C200562176 /* RequestChain */ = {
			isa = PBXGroup;
			children = (
				9B260BF0245A025400562176 /* HTTPRequest.swift */,
				9B260BFE245A054700562176 /* JSONRequest.swift */,
				9B9BBAF224DB39D70021C30F /* UploadRequest.swift */,
				9B260BF4245A028D00562176 /* HTTPResponse.swift */,
				9B260BF2245A026F00562176 /* RequestChain.swift */,
				9B260C03245A090600562176 /* RequestChainNetworkTransport.swift */,
			);
			name = RequestChain;
			sourceTree = "<group>";
		};
		9B2DFBC424E1FA3E00ED3AE6 /* UploadAPI */ = {
			isa = PBXGroup;
			children = (
				9B2DFBCE24E201DD00ED3AE6 /* API.swift */,
				9B2DFBC524E1FA3E00ED3AE6 /* UploadAPI.h */,
				9B2DFBD024E201F800ED3AE6 /* schema.json */,
				9B2DFBD124E201F800ED3AE6 /* UploadMultipleFiles.graphql */,
				9B2DFBD224E201F800ED3AE6 /* UploadOneFile.graphql */,
				9B2DFBC624E1FA3E00ED3AE6 /* Info.plist */,
			);
			name = UploadAPI;
			path = Sources/UploadAPI;
			sourceTree = SOURCE_ROOT;
		};
		9B3D70FF2488428A00D8BAF4 /* InterfaceEnum */ = {
			isa = PBXGroup;
			children = (
				9B3D71002488429E00D8BAF4 /* ExpectedCharacterType.swift */,
				9B3D7104248847D400D8BAF4 /* ExpectedSanitizedCharacterType.swift */,
				9B3D71062488495900D8BAF4 /* ExpectedNoCasesCharacterType.swift */,
				9B3D710824884A1500D8BAF4 /* ExpectedNoModifierCharacterType.swift */,
			);
			name = InterfaceEnum;
			sourceTree = "<group>";
		};
		9B3D710D24884CE500D8BAF4 /* UnionEnum */ = {
			isa = PBXGroup;
			children = (
				9B3D710E24884D7500D8BAF4 /* ExpectedSearchResultType.swift */,
				9B3D711224889DB200D8BAF4 /* ExpectedSanitizedSearchResultType.swift */,
				9B3D711424889EB000D8BAF4 /* ExpectedNoCasesSearchResultType.swift */,
				9B3D711624889EF200D8BAF4 /* ExpectedNoModifierSearchResultType.swift */,
			);
			name = UnionEnum;
			sourceTree = "<group>";
		};
		9B455CE82492D0A7002255A9 /* Extensions */ = {
			isa = PBXGroup;
			children = (
				9B455CE22492D0A3002255A9 /* ApolloExtension.swift */,
				9B455CE42492D0A3002255A9 /* Collection+Apollo.swift */,
				9B455CE32492D0A3002255A9 /* OptionalBoolean.swift */,
				9B455CEA2492FB03002255A9 /* String+SHA.swift */,
			);
			name = Extensions;
			sourceTree = "<group>";
		};
		9B6835472463486200337AE6 /* ApolloCore */ = {
			isa = PBXGroup;
			children = (
				9B6CB23D238077B60007259D /* Atomic.swift */,
				9B68F06E241C649E00E97318 /* GraphQLOptional.swift */,
				9B455CE82492D0A7002255A9 /* Extensions */,
				9F30F02E255EDF8900506DE7 /* DispatchPreconditions.swift */,
			);
			name = ApolloCore;
			path = Sources/ApolloCore;
			sourceTree = "<group>";
		};
		9B68F0512415B17B00E97318 /* ExpectedOutputs */ = {
			isa = PBXGroup;
			children = (
				9B3D710D24884CE500D8BAF4 /* UnionEnum */,
				9B3D70FF2488428A00D8BAF4 /* InterfaceEnum */,
				9B68F069241C641600E97318 /* InputObject */,
				9B68F05E2416BEA300E97318 /* Enum */,
			);
			name = ExpectedOutputs;
			sourceTree = "<group>";
		};
		9B68F05E2416BEA300E97318 /* Enum */ = {
			isa = PBXGroup;
			children = (
				9B68F0522415B1C800E97318 /* ExpectedEpisodeEnum.swift */,
				9B68F0562416B5F700E97318 /* ExpectedEpisodeEnumNoDescription.swift */,
				9B3D710A24884B2100D8BAF4 /* ExpectedEpisodeEnumWithoutModifier.swift */,
				9B68F0582416BA7700E97318 /* ExpectedEnumWithNoCases.swift */,
				9B68F05A2416BCF100E97318 /* ExpectedEnumOmittingDeprecatedCases.swift */,
				9B68F05C2416BDCF00E97318 /* ExpectedEnumWithDeprecatedCases.swift */,
				9B68F05F2416F80C00E97318 /* ExpectedEnumWithDifferentCases.swift */,
				9B68F063241703B200E97318 /* ExpectedEnumWithSanitizedCases.swift */,
			);
			name = Enum;
			sourceTree = "<group>";
		};
		9B68F069241C641600E97318 /* InputObject */ = {
			isa = PBXGroup;
			children = (
				9B68F06A241C643000E97318 /* ExpectedColorInput.swift */,
				9B5A1EFF2435356400F066BB /* ExpectedColorInputNoModifier.swift */,
				9B68F06C241C646700E97318 /* ExpectedReviewInput.swift */,
				9B683537246310D400337AE6 /* ExpectedReviewInputNoModifier.swift */,
			);
			name = InputObject;
			sourceTree = "<group>";
		};
		9B7B6F50233C26E400F32205 /* ApolloCodegenLib */ = {
			isa = PBXGroup;
			children = (
				9BCB585D240758B2002F766E /* Extensions */,
				9BD681332405F6BB000874CB /* Codegen */,
				9BD681322405F69C000874CB /* CLI */,
				9BD681302405F676000874CB /* Output */,
				9B8788702405F0150008789E /* Parsing */,
				9BD681342405F6D1000874CB /* SchemaDownload */,
				9B518C8A235F8B05004C426D /* ApolloFilePathHelper.swift */,
				9BD6812E2405F665000874CB /* JSON.swift */,
				9BAEEBF22346DDAD00808306 /* CodegenLogger.swift */,
				9BE74D3C23FB4A8E006D354F /* FileFinder.swift */,
				9B7B6F51233C26E400F32205 /* Info.plist */,
			);
			name = ApolloCodegenLib;
			path = Sources/ApolloCodegenLib;
			sourceTree = "<group>";
		};
		9B7BDA8623FDE92900ACD198 /* ApolloWebsocketTests */ = {
			isa = PBXGroup;
			children = (
				9B7BDA8723FDE92900ACD198 /* MockWebSocket.swift */,
				9B7BDA8923FDE92900ACD198 /* MockWebSocketTests.swift */,
				9B7BDA8A23FDE92900ACD198 /* SplitNetworkTransportTests.swift */,
				9B7BDA8823FDE92900ACD198 /* StarWarsSubscriptionTests.swift */,
				9B7BDA8C23FDE92900ACD198 /* StarWarsWebSocketTests.swift */,
				D90F1AF92479DEE5007A1534 /* WebSocketTransportTests.swift */,
				9B7BDA8B23FDE92900ACD198 /* Info.plist */,
			);
			path = ApolloWebsocketTests;
			sourceTree = "<group>";
		};
		9B7BDA9323FDE94C00ACD198 /* ApolloWebSocket */ = {
			isa = PBXGroup;
			children = (
				9B7BDA9823FDE94C00ACD198 /* ApolloWebSocket.swift */,
				9B7BDA9723FDE94C00ACD198 /* OperationMessage.swift */,
				9B7BDA9623FDE94C00ACD198 /* SplitNetworkTransport.swift */,
				9B7BDA9423FDE94C00ACD198 /* WebSocketError.swift */,
				9B7BDA9523FDE94C00ACD198 /* WebSocketTask.swift */,
				9B7BDA9923FDE94C00ACD198 /* WebSocketTransport.swift */,
				9B7BDA9A23FDE94C00ACD198 /* Info.plist */,
			);
			name = ApolloWebSocket;
			path = Sources/ApolloWebSocket;
			sourceTree = SOURCE_ROOT;
		};
		9B7BDACC23FDEBE300ACD198 /* ApolloSQLite */ = {
			isa = PBXGroup;
			children = (
				9B7BDACF23FDEBE300ACD198 /* SQLiteNormalizedCache.swift */,
				9B7BDACD23FDEBE300ACD198 /* SQLiteSerialization.swift */,
				9B7BDACE23FDEBE300ACD198 /* Info.plist */,
			);
			name = ApolloSQLite;
			path = Sources/ApolloSQLite;
			sourceTree = "<group>";
		};
		9B7BDAD323FDEC9B00ACD198 /* ApolloSQLiteTests */ = {
			isa = PBXGroup;
			children = (
				9B7BDAD423FDEC9B00ACD198 /* CachePersistenceTests.swift */,
				9B7BDAD523FDEC9B00ACD198 /* Info.plist */,
			);
			path = ApolloSQLiteTests;
			sourceTree = "<group>";
		};
		9B7BDAEB23FDED9700ACD198 /* ApolloSQLiteTestSupport */ = {
			isa = PBXGroup;
			children = (
				9B7BDAEC23FDED9700ACD198 /* TestCacheProvider.swift */,
				9B7BDAED23FDED9700ACD198 /* ApolloSQLiteTestSupport.h */,
				9B7BDAEE23FDED9700ACD198 /* Info.plist */,
			);
			name = ApolloSQLiteTestSupport;
			path = Sources/ApolloSQLiteTestSupport;
			sourceTree = SOURCE_ROOT;
		};
		9B7BDAF923FDEE8A00ACD198 /* Frameworks */ = {
			isa = PBXGroup;
			children = (
			);
			name = Frameworks;
			sourceTree = "<group>";
		};
		9B8110A623A1994000688AC4 /* SourcePackages */ = {
			isa = PBXGroup;
			children = (
				9B8110A723A1995D00688AC4 /* .keep */,
			);
			path = SourcePackages;
			sourceTree = "<group>";
		};
		9B8788702405F0150008789E /* Parsing */ = {
			isa = PBXGroup;
			children = (
				9B68F03C240ED3B300E97318 /* ASTCondition.swift */,
				9B0E471D240B239D0093BDA7 /* ASTEnumValue.swift */,
				9BD6813C2405FAB7000874CB /* ASTField.swift */,
				9BD6812A2405F410000874CB /* ASTFragment.swift */,
				9B3D70F6248833CB00D8BAF4 /* ASTInterfaceType.swift */,
				9BD681392405F95B000874CB /* ASTOperation.swift */,
				9BD681262405F0CB000874CB /* ASTOutput.swift */,
				9BD681282405F149000874CB /* ASTTypeUsed.swift */,
				9B3D70F82488340400D8BAF4 /* ASTUnionType.swift */,
				9B0E4717240AF6D70093BDA7 /* ASTVariableType.swift */,
				9BD6813F2406F31A000874CB /* FlexibleDecoder.swift */,
			);
			name = Parsing;
			sourceTree = "<group>";
		};
		9BAEEC0A234BB95B00808306 /* ApolloCodegenTests */ = {
			isa = PBXGroup;
			children = (
				9B68F0512415B17B00E97318 /* ExpectedOutputs */,
				9B8110A623A1994000688AC4 /* SourcePackages */,
				9BAEEC11234BBA9200808306 /* CodegenTestHelper.swift */,
				9B6835322460B32A00337AE6 /* ASTVariableType+TestHelpers.swift */,
				9BD681372405F7F6000874CB /* JSONTestHelpers.swift */,
				9BD681412406F516000874CB /* ASTParsingTests.swift */,
				9BAEEC16234C275600808306 /* ApolloSchemaTests.swift */,
				9BAEEC18234C297800808306 /* ApolloCodegenTests.swift */,
				9B518C88235F8AD4004C426D /* CLIDownloaderTests.swift */,
				9BAEEC14234C132600808306 /* CLIExtractorTests.swift */,
				9B68F03A240D8D1800E97318 /* CodegenExtensionTests.swift */,
				9B68F04E2413271D00E97318 /* EnumGenerationTests.swift */,
				9B5A1EFB243528AA00F066BB /* InputObjectGenerationTests.swift */,
				9B3D71022488448F00D8BAF4 /* IntefaceEnumGenerationTests.swift */,
				9BAEEC0D234BB95B00808306 /* FileManagerExtensionsTests.swift */,
				9B68F0542416B33300E97318 /* LineByLineComparison.swift */,
				9BD681352405F725000874CB /* JSONTests.swift */,
				9B8C3FB4248DA3E000707B13 /* URLExtensionsTests.swift */,
				9B3D711024884E1B00D8BAF4 /* UnionEnumGenerationTests.swift */,
				9B0E4719240AFA060093BDA7 /* VariableToSwiftTypeTests.swift */,
				9BAEEC0C234BB95B00808306 /* Info.plist */,
			);
			path = ApolloCodegenTests;
			sourceTree = "<group>";
		};
		9BC742AF24D09F880029282C /* Legacy */ = {
			isa = PBXGroup;
			children = (
				9B96500B24BE7239003C29C0 /* LegacyCacheReadInterceptor.swift */,
				9BC742AD24CFB6450029282C /* LegacyCacheWriteInterceptor.swift */,
				9B260C09245A532500562176 /* LegacyParsingInterceptor.swift */,
			);
			name = Legacy;
			sourceTree = "<group>";
		};
		9BC742B024D09F9E0029282C /* Codable */ = {
			isa = PBXGroup;
			children = (
				9B260C00245A059700562176 /* CodableParsingInterceptor.swift */,
			);
			name = Codable;
			sourceTree = "<group>";
		};
		9BCB585D240758B2002F766E /* Extensions */ = {
			isa = PBXGroup;
			children = (
				9B68F066241AD98C00E97318 /* Dictionary+Apollo.swift */,
				9B7B6F68233C2C0C00F32205 /* FileManager+Apollo.swift */,
				9BAEEBF62346F0A000808306 /* StaticString+Apollo.swift */,
				9B0E471B240B167C0093BDA7 /* String+Apollo.swift */,
				9B8C3FB1248DA2EA00707B13 /* URL+Apollo.swift */,
			);
			name = Extensions;
			sourceTree = "<group>";
		};
		9BCF0CD823FC9CA50031D2A2 /* ApolloTestSupport */ = {
			isa = PBXGroup;
			children = (
				9BCF0CDA23FC9CA50031D2A2 /* ApolloTestSupport.h */,
				9BCF0CDE23FC9CA50031D2A2 /* Info.plist */,
				9BCF0CDD23FC9CA50031D2A2 /* MockURLSession.swift */,
				9BCF0CDF23FC9CA50031D2A2 /* MockNetworkTransport.swift */,
				9F3910262549741400AF54A6 /* MockGraphQLServer.swift */,
				9BCF0CD923FC9CA50031D2A2 /* TestCacheProvider.swift */,
				9BEEDC2A24E61995001D1294 /* TestURLs.swift */,
				9BCF0CDC23FC9CA50031D2A2 /* XCTAssertHelpers.swift */,
				9FBE0D3F25407B64002ED0B1 /* AsyncResultObserver.swift */,
				9F68F9F025415827004F26D0 /* XCTestCase+Helpers.swift */,
			);
			name = ApolloTestSupport;
			path = Sources/ApolloTestSupport;
			sourceTree = SOURCE_ROOT;
		};
		9BCF0CE923FC9F060031D2A2 /* StarWarsAPI */ = {
			isa = PBXGroup;
			children = (
				9B3D70F5248832AE00D8BAF4 /* API.json */,
				9BCF0CFC23FC9F060031D2A2 /* API.swift */,
				9BCF0CFB23FC9F060031D2A2 /* schema.json */,
				9BCF0CEA23FC9F060031D2A2 /* TestFolder */,
				9BCF0CED23FC9F060031D2A2 /* HeroAndFriendsNames.graphql */,
				9BCF0CEE23FC9F060031D2A2 /* HeroFriendsOfFriends.graphql */,
				9BCF0CEF23FC9F060031D2A2 /* HeroNameAndAppearsIn.graphql */,
				9BCF0CF023FC9F060031D2A2 /* Starship.graphql */,
				9BCF0CF123FC9F060031D2A2 /* StarWarsAPI.h */,
				9BCF0CF223FC9F060031D2A2 /* HeroAppearsIn.graphql */,
				9BCF0CF323FC9F060031D2A2 /* HeroDetails.graphql */,
				9BCF0CF423FC9F060031D2A2 /* SameHeroTwice.graphql */,
				9BCF0CF523FC9F060031D2A2 /* TwoHeroes.graphql */,
				9BCF0CF623FC9F060031D2A2 /* HeroConditional.graphql */,
				9BCF0CF723FC9F060031D2A2 /* HeroName.graphql */,
				9BCF0CF823FC9F060031D2A2 /* operationIDs.json */,
				9BCF0CF923FC9F060031D2A2 /* CharacterAndSubTypesFragments.graphql */,
				9BCF0CFA23FC9F060031D2A2 /* HeroTypeDependentAliasedField.graphql */,
				9BCF0CFD23FC9F060031D2A2 /* SubscribeReview.graphql */,
				9BCF0CFE23FC9F060031D2A2 /* HeroParentTypeDependentField.graphql */,
				9BCF0CFF23FC9F060031D2A2 /* Info.plist */,
				9BCF0D0023FC9F060031D2A2 /* CreateReviewForEpisode.graphql */,
			);
			name = StarWarsAPI;
			path = Sources/StarWarsAPI;
			sourceTree = SOURCE_ROOT;
		};
		9BCF0CEA23FC9F060031D2A2 /* TestFolder */ = {
			isa = PBXGroup;
			children = (
				9BCF0CEB23FC9F060031D2A2 /* TestFolder2 */,
			);
			path = TestFolder;
			sourceTree = "<group>";
		};
		9BCF0CEB23FC9F060031D2A2 /* TestFolder2 */ = {
			isa = PBXGroup;
			children = (
				9BCF0CEC23FC9F060031D2A2 /* Human.graphql */,
			);
			path = TestFolder2;
			sourceTree = "<group>";
		};
		9BD681302405F676000874CB /* Output */ = {
			isa = PBXGroup;
			children = (
				9B68F03E240F3B0E00E97318 /* CodeGenerator.swift */,
				9B68F04924130D6500E97318 /* EnumGenerator.swift */,
				9B68F0612417002900E97318 /* InputObjectGenerator.swift */,
				9B3D70FB2488388300D8BAF4 /* InterfaceEnumGenerator.swift */,
				9B3D70FD2488388E00D8BAF4 /* UnionEnumGenerator.swift */,
			);
			name = Output;
			sourceTree = "<group>";
		};
		9BD681322405F69C000874CB /* CLI */ = {
			isa = PBXGroup;
			children = (
				9BAEEBF023467E0A00808306 /* ApolloCLI.swift */,
				9BC2D9D1233C6DC0007BD083 /* Basher.swift */,
				9BAEEBF42346E90700808306 /* CLIExtractor.swift */,
				9B518C85235F8125004C426D /* CLIDownloader.swift */,
			);
			name = CLI;
			sourceTree = "<group>";
		};
		9BD681332405F6BB000874CB /* Codegen */ = {
			isa = PBXGroup;
			children = (
				9B7B6F57233C287100F32205 /* ApolloCodegen.swift */,
				9B7B6F58233C287100F32205 /* ApolloCodegenOptions.swift */,
			);
			name = Codegen;
			sourceTree = "<group>";
		};
		9BD681342405F6D1000874CB /* SchemaDownload */ = {
			isa = PBXGroup;
			children = (
				9BAEEBEB234663F200808306 /* ApolloSchemaDownloader.swift */,
				9BAEEBED2346644600808306 /* ApolloSchemaOptions.swift */,
			);
			name = SchemaDownload;
			sourceTree = "<group>";
		};
		9BDE43D222C6658D00FD7C7F /* Protocols */ = {
			isa = PBXGroup;
			children = (
				9BDE43D022C6655200FD7C7F /* Cancellable.swift */,
				9BE071AE2368D34D00FA5952 /* Matchable.swift */,
				9B260BEC245A021300562176 /* Parseable.swift */,
				9B260BEE245A022E00562176 /* FlexibleDecoder.swift */,
			);
			name = Protocols;
			sourceTree = "<group>";
		};
		9BDF200723FDC37600153E2B /* GitHubAPI */ = {
			isa = PBXGroup;
			children = (
				9BDF200C23FDC37600153E2B /* GitHubAPI.h */,
				9BDF2ECD24C100DF00AC9A1E /* Queries */,
				9BDF200D23FDC37600153E2B /* operationIdsPath.json */,
				9BDF200E23FDC37600153E2B /* operationIDs.json */,
				9BDF2EC824C100B600AC9A1E /* schema.docs.graphql */,
				9BDF201123FDC37600153E2B /* API.swift */,
				9BDF201223FDC37600153E2B /* Info.plist */,
			);
			name = GitHubAPI;
			path = Sources/GitHubAPI;
			sourceTree = SOURCE_ROOT;
		};
		9BDF2ECD24C100DF00AC9A1E /* Queries */ = {
			isa = PBXGroup;
			children = (
				9BDF2ECE24C100DF00AC9A1E /* TestFolder */,
				9BDF2ED224C100DF00AC9A1E /* Repository.graphql */,
				9F54C893255D6A640065AFD6 /* IssuesAndCommentsForRepository.graphql */,
			);
			path = Queries;
			sourceTree = "<group>";
		};
		9BDF2ECE24C100DF00AC9A1E /* TestFolder */ = {
			isa = PBXGroup;
			children = (
				9BDF2ECF24C100DF00AC9A1E /* TestFolder2 */,
			);
			path = TestFolder;
			sourceTree = "<group>";
		};
		9BDF2ECF24C100DF00AC9A1E /* TestFolder2 */ = {
			isa = PBXGroup;
			children = (
				9BDF2ED024C100DF00AC9A1E /* TestFolder3 */,
			);
			path = TestFolder2;
			sourceTree = "<group>";
		};
		9BDF2ED024C100DF00AC9A1E /* TestFolder3 */ = {
			isa = PBXGroup;
			children = (
				9BDF2ED124C100DF00AC9A1E /* RepoURL.graphql */,
			);
			path = TestFolder3;
			sourceTree = "<group>";
		};
		9F27D4601D40363A00715680 /* Execution */ = {
			isa = PBXGroup;
			children = (
				9F8F334B229044A200C0E83B /* Decoding.swift */,
				9FC2333C1E66BBF7001E4541 /* GraphQLDependencyTracker.swift */,
				9FF90A5C1DDDEB100034C3B6 /* GraphQLExecutor.swift */,
				9FC9A9C11E2D3CAF0023C4D5 /* GraphQLInputValue.swift */,
				9F86B68F1E65533D00B885FF /* GraphQLResponseGenerator.swift */,
				9FA6F3671E65DF4700BF8D73 /* GraphQLResultAccumulator.swift */,
				9F295E371E277B2A00A24949 /* GraphQLResultNormalizer.swift */,
				9FC9A9C41E2D6CE70023C4D5 /* GraphQLSelectionSet.swift */,
				9F86B68A1E6438D700B885FF /* GraphQLSelectionSetMapper.swift */,
				9F7BA89822927A3700999B3B /* ResponsePath.swift */,
			);
			name = Execution;
			sourceTree = "<group>";
		};
		9F54C8B5255D760B0065AFD6 /* ApolloPerformanceTests */ = {
			isa = PBXGroup;
			children = (
				9FD151B9255D7FAB003BDAAA /* Responses */,
				9F54C8B6255D760B0065AFD6 /* ParsingPerformanceTests.swift */,
				9F54C8B8255D760B0065AFD6 /* Info.plist */,
			);
			path = ApolloPerformanceTests;
			sourceTree = "<group>";
		};
		9FA6ABBD1EC0A988000017BE /* ApolloCacheDependentTests */ = {
			isa = PBXGroup;
			children = (
				9FA6ABC51EC0A9F7000017BE /* FetchQueryTests.swift */,
				9FA6ABC81EC0A9F7000017BE /* StarWarsServerCachingRoundtripTests.swift */,
				9FA6ABC91EC0A9F7000017BE /* StarWarsServerTests.swift */,
				9FA6ABC61EC0A9F7000017BE /* LoadQueryFromStoreTests.swift */,
				9F8622F71EC2004200C38162 /* ReadWriteFromStoreTests.swift */,
				9FD03C2D25527CE6002227DC /* StoreConcurrencyTests.swift */,
				9FA6ABCB1EC0A9F7000017BE /* WatchQueryTests.swift */,
				9FA6ABC01EC0A988000017BE /* Info.plist */,
				9B60204E23FDFA9F00D0C8E0 /* SQLiteCacheTests.swift */,
			);
			path = ApolloCacheDependentTests;
			sourceTree = "<group>";
		};
		9FC4B9231D2BE4F00046A641 /* JSON */ = {
			isa = PBXGroup;
			children = (
				9FC4B91F1D2A6F8D0046A641 /* JSON.swift */,
				9FEB050C1DB5732300DA3B44 /* JSONSerializationFormat.swift */,
				9BA1244922D8A8EA00BF1D24 /* JSONSerialization+Sorting.swift */,
				9F27D4631D40379500715680 /* JSONStandardTypeConversions.swift */,
			);
			name = JSON;
			sourceTree = "<group>";
		};
		9FC7503A1D2A532C00458D91 = {
			isa = PBXGroup;
			children = (
				9B5A1EE3243284F300F066BB /* Package.swift */,
				9B6835472463486200337AE6 /* ApolloCore */,
				9FC750461D2A532C00458D91 /* Apollo */,
				9B7B6F50233C26E400F32205 /* ApolloCodegenLib */,
				9B7BDACC23FDEBE300ACD198 /* ApolloSQLite */,
				9B7BDA9323FDE94C00ACD198 /* ApolloWebSocket */,
				9FCE2CF41E6C20E000E34457 /* Tests */,
				9B7BDAF923FDEE8A00ACD198 /* Frameworks */,
				90690D04224333DA00FC2E54 /* Configuration */,
				9FC750451D2A532C00458D91 /* Products */,
				9BA22FD823FF306300C537FC /* Configuration */,
			);
			indentWidth = 2;
			sourceTree = "<group>";
			tabWidth = 2;
		};
		9FC750451D2A532C00458D91 /* Products */ = {
			isa = PBXGroup;
			children = (
				9FC750441D2A532C00458D91 /* Apollo.framework */,
				9FC7504E1D2A532D00458D91 /* ApolloTests.xctest */,
				9FCE2CFA1E6C213D00E34457 /* StarWarsAPI.framework */,
				9FA6ABBC1EC0A988000017BE /* ApolloCacheDependentTests.xctest */,
				9F8A95781EC0FC1200304A2D /* ApolloTestSupport.framework */,
				9FACA9C61F42E67200AE2DBD /* GitHubAPI.framework */,
				9B7B6F47233C26D100F32205 /* ApolloCodegenLib.framework */,
				9BAEEBFC234BB8FD00808306 /* ApolloCodegenTests.xctest */,
				9B7BDA6F23FDE8F200ACD198 /* ApolloWebSocketTests.xctest */,
				9B7BDA7D23FDE90400ACD198 /* ApolloWebSocket.framework */,
				9B7BDAB123FDEBA800ACD198 /* ApolloSQLiteTests.xctest */,
				9B7BDABF23FDEBB600ACD198 /* ApolloSQLite.framework */,
				9B7BDAE223FDED8000ACD198 /* ApolloSQLiteTestSupport.framework */,
				9B68353E2463481A00337AE6 /* ApolloCore.framework */,
				9B2DFBB624E1FA0D00ED3AE6 /* UploadAPI.framework */,
				9B2DFBCA24E2016800ED3AE6 /* UploadAPI.framework */,
				9F54C8B4255D760B0065AFD6 /* ApolloPerformanceTests.xctest */,
			);
			name = Products;
			sourceTree = "<group>";
		};
		9FC750461D2A532C00458D91 /* Apollo */ = {
			isa = PBXGroup;
			children = (
				9BB1DAC624A66B2500396235 /* ApolloMacPlayground.playground */,
				9FC750621D2A59F600458D91 /* ApolloClient.swift */,
				9B708AAC2305884500604A11 /* ApolloClientProtocol.swift */,
				9FC9A9D21E2FD48B0023C4D5 /* GraphQLError.swift */,
				9FC750601D2A59C300458D91 /* GraphQLOperation.swift */,
				9FCDFD281E33D0CE007519DC /* GraphQLQueryWatcher.swift */,
				9FC9A9BE1E2C27FB0023C4D5 /* GraphQLResult.swift */,
				9F27D4601D40363A00715680 /* Execution */,
				9FC4B9231D2BE4F00046A641 /* JSON */,
				9FC9A9CE1E2FD0CC0023C4D5 /* Network */,
				9BDE43D222C6658D00FD7C7F /* Protocols */,
				9FC9A9CA1E2FD05C0023C4D5 /* Store */,
				9FE3F3961DADBD0D0072078F /* Supporting Files */,
				9FCDFD211E33A09F007519DC /* Utilities */,
			);
			name = Apollo;
			path = Sources/Apollo;
			sourceTree = "<group>";
		};
		9FC750521D2A532D00458D91 /* ApolloTests */ = {
			isa = PBXGroup;
			children = (
				9B0417812390320A00C9EC4E /* TestHelpers */,
				9FC750551D2A532D00458D91 /* Info.plist */,
				F82E62E022BCD223000C311B /* AutomaticPersistedQueriesTests.swift */,
				9F438D0B1E6C494C007BDC1A /* BatchedLoadTests.swift */,
				9FC9A9C71E2EFE6E0023C4D5 /* CacheKeyForFieldTests.swift */,
				9FADC8531E6B86D900C677E6 /* DataLoaderTests.swift */,
				9B78C71B2326E859000C8C32 /* ErrorGenerationTests.swift */,
				9F8622F91EC2117C00C38162 /* FragmentConstructionAndConversionTests.swift */,
				9B95EDBF22CAA0AF00702BB2 /* GETTransformerTests.swift */,
				9B21FD742422C29D00998B5C /* GraphQLFileTests.swift */,
				9BC139A224EDCA4400876D29 /* InterceptorTests.swift */,
				9FF90A6A1DDDEB420034C3B6 /* InputValueEncodingTests.swift */,
				E86D8E03214B32DA0028EFE1 /* JSONTests.swift */,
				9F91CF8E1F6C0DB2008DD0BE /* MutatingResultsTests.swift */,
				9BF6C95225194EA5000D5B93 /* MultipartFormDataTests.swift */,
				9F295E301E27534800A24949 /* NormalizeQueryResults.swift */,
				9FF90A6C1DDDEB420034C3B6 /* ParseQueryResponseTests.swift */,
				9FE1C6E61E634C8D00C02284 /* PromiseTests.swift */,
				F16D083B21EF6F7300C458B8 /* QueryFromJSONBuildingTests.swift */,
				9FF90A6B1DDDEB420034C3B6 /* ReadFieldValueTests.swift */,
				9B96500824BE6201003C29C0 /* RequestChainTests.swift */,
				C338DF1622DD9DE9006AF33E /* RequestBodyCreatorTests.swift */,
				9F19D8451EED8D3B00C57247 /* ResultOrPromiseTests.swift */,
				9B4F4542244A2AD300C2CF7D /* URLSessionClientTests.swift */,
				9B9BBB1A24DB75E60021C30F /* UploadTests.swift */,
				5BB2C0222380836100774170 /* VersionNumberTests.swift */,
				C304EBD322DDC7B200748F72 /* a.txt */,
				C35D43BE22DDD3C100BCBABE /* b.txt */,
				C35D43BF22DDD3C100BCBABE /* c.txt */,
			);
			path = ApolloTests;
			sourceTree = "<group>";
		};
		9FC9A9CA1E2FD05C0023C4D5 /* Store */ = {
			isa = PBXGroup;
			children = (
				9F55347A1DE1DB2100E54264 /* ApolloStore.swift */,
				9FADC84E1E6B865E00C677E6 /* DataLoader.swift */,
				54DDB0911EA045870009DD99 /* InMemoryNormalizedCache.swift */,
				9FCE2CED1E6BE2D800E34457 /* NormalizedCache.swift */,
				9FC9A9CB1E2FD0760023C4D5 /* Record.swift */,
				9FC9A9BC1E2C271C0023C4D5 /* RecordSet.swift */,
			);
			name = Store;
			sourceTree = "<group>";
		};
		9FC9A9CE1E2FD0CC0023C4D5 /* Network */ = {
			isa = PBXGroup;
			children = (
				9B260C02245A07C200562176 /* RequestChain */,
				9B260BE9245A01B900562176 /* Interceptor */,
				C377CCA822D798BD00572E03 /* GraphQLFile.swift */,
				9BF1A95022CA6E71005292C2 /* GraphQLGETTransformer.swift */,
				5AC6CA4222AAF7B200B7C94D /* GraphQLHTTPMethod.swift */,
				9BDE43DE22C6708600FD7C7F /* GraphQLHTTPRequestError.swift */,
				9FF90A5B1DDDEB100034C3B6 /* GraphQLResponse.swift */,
				C377CCAA22D7992E00572E03 /* MultipartFormData.swift */,
				9F69FFA81D42855900E000B1 /* NetworkTransport.swift */,
				9BEDC79D22E5D2CF00549BF6 /* RequestBodyCreator.swift */,
				9B4F453E244A27B900C2CF7D /* URLSessionClient.swift */,
				9B554CC3247DC29A002F452A /* TaskData.swift */,
			);
			name = Network;
			sourceTree = "<group>";
		};
		9FCDFD211E33A09F007519DC /* Utilities */ = {
			isa = PBXGroup;
			children = (
				9B1CCDD82360F02C007C9032 /* Bundle+Helpers.swift */,
				9BE071AC2368D08700FA5952 /* Collection+Helpers.swift */,
				9BE071B02368D3F500FA5952 /* Dictionary+Helpers.swift */,
				9BA3130D2302BEA5007B7FC5 /* DispatchQueue+Optional.swift */,
				9FEC15B31E681DAD00D461B4 /* GroupedSequence.swift */,
				9F578D8F1D8D2CB300C0EA36 /* HTTPURLResponse+Helpers.swift */,
				9FADC8491E6B0B2300C677E6 /* Locking.swift */,
				9FE941CF1E62C771007CDD89 /* Promise.swift */,
				9BA1245D22DE116B00BF1D24 /* Result+Helpers.swift */,
				9F19D8431EED568200C57247 /* ResultOrPromise.swift */,
			);
			name = Utilities;
			sourceTree = "<group>";
		};
		9FCE2CF41E6C20E000E34457 /* Tests */ = {
			isa = PBXGroup;
			children = (
				9FC750521D2A532D00458D91 /* ApolloTests */,
				9FA6ABBD1EC0A988000017BE /* ApolloCacheDependentTests */,
				9F54C8B5255D760B0065AFD6 /* ApolloPerformanceTests */,
				9BAEEC0A234BB95B00808306 /* ApolloCodegenTests */,
				9B7BDAD323FDEC9B00ACD198 /* ApolloSQLiteTests */,
				9B7BDAEB23FDED9700ACD198 /* ApolloSQLiteTestSupport */,
				9BCF0CD823FC9CA50031D2A2 /* ApolloTestSupport */,
				9B7BDA8623FDE92900ACD198 /* ApolloWebsocketTests */,
				9BDF200723FDC37600153E2B /* GitHubAPI */,
				9BCF0CE923FC9F060031D2A2 /* StarWarsAPI */,
				9B2DFBC424E1FA3E00ED3AE6 /* UploadAPI */,
			);
			path = Tests;
			sourceTree = "<group>";
		};
		9FD151B9255D7FAB003BDAAA /* Responses */ = {
			isa = PBXGroup;
			children = (
				9FD15199255D7F30003BDAAA /* IssuesAndCommentsForRepository.json */,
			);
			path = Responses;
			sourceTree = "<group>";
		};
		9FE3F3961DADBD0D0072078F /* Supporting Files */ = {
			isa = PBXGroup;
			children = (
				9FC750471D2A532C00458D91 /* Apollo.h */,
				9FC750491D2A532C00458D91 /* Info.plist */,
				9B74BCBE2333F4ED00508F84 /* run-bundled-codegen.sh */,
			);
			name = "Supporting Files";
			sourceTree = "<group>";
		};
/* End PBXGroup section */

/* Begin PBXHeadersBuildPhase section */
		9B2DFBB124E1FA0D00ED3AE6 /* Headers */ = {
			isa = PBXHeadersBuildPhase;
			buildActionMask = 2147483647;
			files = (
				9B2DFBC724E1FA4800ED3AE6 /* UploadAPI.h in Headers */,
			);
			runOnlyForDeploymentPostprocessing = 0;
		};
		9B6835392463481A00337AE6 /* Headers */ = {
			isa = PBXHeadersBuildPhase;
			buildActionMask = 2147483647;
			files = (
			);
			runOnlyForDeploymentPostprocessing = 0;
		};
		9B7B6F42233C26D100F32205 /* Headers */ = {
			isa = PBXHeadersBuildPhase;
			buildActionMask = 2147483647;
			files = (
			);
			runOnlyForDeploymentPostprocessing = 0;
		};
		9B7BDA7823FDE90400ACD198 /* Headers */ = {
			isa = PBXHeadersBuildPhase;
			buildActionMask = 2147483647;
			files = (
			);
			runOnlyForDeploymentPostprocessing = 0;
		};
		9B7BDABA23FDEBB600ACD198 /* Headers */ = {
			isa = PBXHeadersBuildPhase;
			buildActionMask = 2147483647;
			files = (
			);
			runOnlyForDeploymentPostprocessing = 0;
		};
		9B7BDADD23FDED8000ACD198 /* Headers */ = {
			isa = PBXHeadersBuildPhase;
			buildActionMask = 2147483647;
			files = (
				9B7BDAF023FDED9700ACD198 /* ApolloSQLiteTestSupport.h in Headers */,
			);
			runOnlyForDeploymentPostprocessing = 0;
		};
		9F8A95751EC0FC1200304A2D /* Headers */ = {
			isa = PBXHeadersBuildPhase;
			buildActionMask = 2147483647;
			files = (
				9BCF0CE623FC9D7B0031D2A2 /* ApolloTestSupport.h in Headers */,
			);
			runOnlyForDeploymentPostprocessing = 0;
		};
		9FACA9BF1F42E67200AE2DBD /* Headers */ = {
			isa = PBXHeadersBuildPhase;
			buildActionMask = 2147483647;
			files = (
				9BDF201323FDC37600153E2B /* GitHubAPI.h in Headers */,
			);
			runOnlyForDeploymentPostprocessing = 0;
		};
		9FC750411D2A532C00458D91 /* Headers */ = {
			isa = PBXHeadersBuildPhase;
			buildActionMask = 2147483647;
			files = (
				9FC750481D2A532C00458D91 /* Apollo.h in Headers */,
			);
			runOnlyForDeploymentPostprocessing = 0;
		};
		9FCE2CF71E6C213D00E34457 /* Headers */ = {
			isa = PBXHeadersBuildPhase;
			buildActionMask = 2147483647;
			files = (
				9BCF0D0123FC9F060031D2A2 /* StarWarsAPI.h in Headers */,
			);
			runOnlyForDeploymentPostprocessing = 0;
		};
/* End PBXHeadersBuildPhase section */

/* Begin PBXNativeTarget section */
		9B2DFBB524E1FA0D00ED3AE6 /* UploadAPI */ = {
			isa = PBXNativeTarget;
			buildConfigurationList = 9B2DFBBE24E1FA0D00ED3AE6 /* Build configuration list for PBXNativeTarget "UploadAPI" */;
			buildPhases = (
				9B2DFBB124E1FA0D00ED3AE6 /* Headers */,
				9B2DFBB224E1FA0D00ED3AE6 /* Sources */,
				9B2DFBB324E1FA0D00ED3AE6 /* Frameworks */,
				9B2DFBB424E1FA0D00ED3AE6 /* Resources */,
				9B2DFBC324E1FA1A00ED3AE6 /* Embed Frameworks */,
			);
			buildRules = (
			);
			dependencies = (
				9B2DFBC224E1FA1A00ED3AE6 /* PBXTargetDependency */,
			);
			name = UploadAPI;
			productName = UploadAPI;
			productReference = 9B2DFBB624E1FA0D00ED3AE6 /* UploadAPI.framework */;
			productType = "com.apple.product-type.framework";
		};
		9B68353D2463481A00337AE6 /* ApolloCore */ = {
			isa = PBXNativeTarget;
			buildConfigurationList = 9B6835462463481A00337AE6 /* Build configuration list for PBXNativeTarget "ApolloCore" */;
			buildPhases = (
				9B6835392463481A00337AE6 /* Headers */,
				9B68353A2463481A00337AE6 /* Sources */,
				9B68353B2463481A00337AE6 /* Frameworks */,
				9B68353C2463481A00337AE6 /* Resources */,
			);
			buildRules = (
			);
			dependencies = (
			);
			name = ApolloCore;
			productName = ApolloCore;
			productReference = 9B68353E2463481A00337AE6 /* ApolloCore.framework */;
			productType = "com.apple.product-type.framework";
		};
		9B7B6F46233C26D100F32205 /* ApolloCodegenLib */ = {
			isa = PBXNativeTarget;
			buildConfigurationList = 9B7B6F4F233C26D200F32205 /* Build configuration list for PBXNativeTarget "ApolloCodegenLib" */;
			buildPhases = (
				9B7B6F42233C26D100F32205 /* Headers */,
				9B7B6F43233C26D100F32205 /* Sources */,
				9B7B6F44233C26D100F32205 /* Frameworks */,
				9B7B6F45233C26D100F32205 /* Resources */,
			);
			buildRules = (
			);
			dependencies = (
				9B683549246348CB00337AE6 /* PBXTargetDependency */,
			);
			name = ApolloCodegenLib;
			packageProductDependencies = (
				9B68F04C2413239100E97318 /* Stencil */,
			);
			productName = ApolloCodegenLib;
			productReference = 9B7B6F47233C26D100F32205 /* ApolloCodegenLib.framework */;
			productType = "com.apple.product-type.framework";
		};
		9B7BDA6E23FDE8F200ACD198 /* ApolloWebSocketTests */ = {
			isa = PBXNativeTarget;
			buildConfigurationList = 9B7BDA7723FDE8F200ACD198 /* Build configuration list for PBXNativeTarget "ApolloWebSocketTests" */;
			buildPhases = (
				9B7BDA6B23FDE8F200ACD198 /* Sources */,
				9B7BDA6C23FDE8F200ACD198 /* Frameworks */,
				9B7BDA6D23FDE8F200ACD198 /* Resources */,
			);
			buildRules = (
			);
			dependencies = (
				9B7BDB0723FDF04000ACD198 /* PBXTargetDependency */,
				9B7BDB0323FDF01B00ACD198 /* PBXTargetDependency */,
				9B7BDB0123FDF01600ACD198 /* PBXTargetDependency */,
			);
			name = ApolloWebSocketTests;
			productName = ApolloWebSocketTests;
			productReference = 9B7BDA6F23FDE8F200ACD198 /* ApolloWebSocketTests.xctest */;
			productType = "com.apple.product-type.bundle.unit-test";
		};
		9B7BDA7C23FDE90400ACD198 /* ApolloWebSocket */ = {
			isa = PBXNativeTarget;
			buildConfigurationList = 9B7BDA8223FDE90400ACD198 /* Build configuration list for PBXNativeTarget "ApolloWebSocket" */;
			buildPhases = (
				9B7BDA7823FDE90400ACD198 /* Headers */,
				9B7BDA7923FDE90400ACD198 /* Sources */,
				9B7BDA7A23FDE90400ACD198 /* Frameworks */,
				9B7BDA7B23FDE90400ACD198 /* Resources */,
			);
			buildRules = (
			);
			dependencies = (
				9B7BDAFF23FDEF9E00ACD198 /* PBXTargetDependency */,
				9B7BDAFC23FDEE9000ACD198 /* PBXTargetDependency */,
			);
			name = ApolloWebSocket;
			packageProductDependencies = (
				9B7BDAAB23FDEA7B00ACD198 /* Starscream */,
			);
			productName = ApolloWebSocket;
			productReference = 9B7BDA7D23FDE90400ACD198 /* ApolloWebSocket.framework */;
			productType = "com.apple.product-type.framework";
		};
		9B7BDAB023FDEBA800ACD198 /* ApolloSQLiteTests */ = {
			isa = PBXNativeTarget;
			buildConfigurationList = 9B7BDAB623FDEBA800ACD198 /* Build configuration list for PBXNativeTarget "ApolloSQLiteTests" */;
			buildPhases = (
				9B7BDAAD23FDEBA800ACD198 /* Sources */,
				9B7BDAAE23FDEBA800ACD198 /* Frameworks */,
				9B7BDAAF23FDEBA800ACD198 /* Resources */,
			);
			buildRules = (
			);
			dependencies = (
				9B7BDB1C23FDF22000ACD198 /* PBXTargetDependency */,
				9B7BDB1023FDF08F00ACD198 /* PBXTargetDependency */,
				9B7BDB1223FDF08F00ACD198 /* PBXTargetDependency */,
			);
			name = ApolloSQLiteTests;
			productName = ApolloSQLiteTests;
			productReference = 9B7BDAB123FDEBA800ACD198 /* ApolloSQLiteTests.xctest */;
			productType = "com.apple.product-type.bundle.unit-test";
		};
		9B7BDABE23FDEBB600ACD198 /* ApolloSQLite */ = {
			isa = PBXNativeTarget;
			buildConfigurationList = 9B7BDAC823FDEBB600ACD198 /* Build configuration list for PBXNativeTarget "ApolloSQLite" */;
			buildPhases = (
				9B7BDABA23FDEBB600ACD198 /* Headers */,
				9B7BDABB23FDEBB600ACD198 /* Sources */,
				9B7BDABC23FDEBB600ACD198 /* Frameworks */,
				9B7BDABD23FDEBB600ACD198 /* Resources */,
			);
			buildRules = (
			);
			dependencies = (
				9B7BDB1723FDF10300ACD198 /* PBXTargetDependency */,
				9B7BDAF823FDEE8400ACD198 /* PBXTargetDependency */,
			);
			name = ApolloSQLite;
			packageProductDependencies = (
				9B7BDAF523FDEE2600ACD198 /* SQLite */,
			);
			productName = ApolloSQLite;
			productReference = 9B7BDABF23FDEBB600ACD198 /* ApolloSQLite.framework */;
			productType = "com.apple.product-type.framework";
		};
		9B7BDAE123FDED8000ACD198 /* ApolloSQLiteTestSupport */ = {
			isa = PBXNativeTarget;
			buildConfigurationList = 9B7BDAE723FDED8000ACD198 /* Build configuration list for PBXNativeTarget "ApolloSQLiteTestSupport" */;
			buildPhases = (
				9B7BDADD23FDED8000ACD198 /* Headers */,
				9B7BDADE23FDED8000ACD198 /* Sources */,
				9B7BDADF23FDED8000ACD198 /* Frameworks */,
				9B7BDAE023FDED8000ACD198 /* Resources */,
			);
			buildRules = (
			);
			dependencies = (
				9BAD16B823FE361F00007BEF /* PBXTargetDependency */,
				9B7BDB1923FDF11C00ACD198 /* PBXTargetDependency */,
			);
			name = ApolloSQLiteTestSupport;
			productName = ApolloSQLiteTestSupport;
			productReference = 9B7BDAE223FDED8000ACD198 /* ApolloSQLiteTestSupport.framework */;
			productType = "com.apple.product-type.framework";
		};
		9BAEEBFB234BB8FD00808306 /* ApolloCodegenTests */ = {
			isa = PBXNativeTarget;
			buildConfigurationList = 9BAEEC07234BB8FD00808306 /* Build configuration list for PBXNativeTarget "ApolloCodegenTests" */;
			buildPhases = (
				9BAEEBF8234BB8FD00808306 /* Sources */,
				9BAEEBF9234BB8FD00808306 /* Frameworks */,
				9BAEEBFA234BB8FD00808306 /* Resources */,
			);
			buildRules = (
			);
			dependencies = (
				9BEEDC2D24EB6419001D1294 /* PBXTargetDependency */,
				9B68354D24634A2000337AE6 /* PBXTargetDependency */,
				9BAEEC03234BB8FD00808306 /* PBXTargetDependency */,
			);
			name = ApolloCodegenTests;
			productName = ApolloCodegenTests;
			productReference = 9BAEEBFC234BB8FD00808306 /* ApolloCodegenTests.xctest */;
			productType = "com.apple.product-type.bundle.unit-test";
		};
		9F54C8B3255D760B0065AFD6 /* ApolloPerformanceTests */ = {
			isa = PBXNativeTarget;
			buildConfigurationList = 9F54C8BC255D760B0065AFD6 /* Build configuration list for PBXNativeTarget "ApolloPerformanceTests" */;
			buildPhases = (
				9F54C8B0255D760B0065AFD6 /* Sources */,
				9F54C8B1255D760B0065AFD6 /* Frameworks */,
				9F54C8B2255D760B0065AFD6 /* Resources */,
			);
			buildRules = (
			);
			dependencies = (
				9F54C8DF255D76810065AFD6 /* PBXTargetDependency */,
				9F54C8E1255D76810065AFD6 /* PBXTargetDependency */,
				9F54C8BB255D760B0065AFD6 /* PBXTargetDependency */,
			);
			name = ApolloPerformanceTests;
			productName = ApolloPerformanceTests;
			productReference = 9F54C8B4255D760B0065AFD6 /* ApolloPerformanceTests.xctest */;
			productType = "com.apple.product-type.bundle.unit-test";
		};
		9F8A95771EC0FC1200304A2D /* ApolloTestSupport */ = {
			isa = PBXNativeTarget;
			buildConfigurationList = 9F8A95801EC0FC1200304A2D /* Build configuration list for PBXNativeTarget "ApolloTestSupport" */;
			buildPhases = (
				9F8A95731EC0FC1200304A2D /* Sources */,
				9F8A95741EC0FC1200304A2D /* Frameworks */,
				9F8A95751EC0FC1200304A2D /* Headers */,
			);
			buildRules = (
			);
			dependencies = (
				9F65B1201EC106E80090B25F /* PBXTargetDependency */,
			);
			name = ApolloTestSupport;
			productName = ApolloTestSupport;
			productReference = 9F8A95781EC0FC1200304A2D /* ApolloTestSupport.framework */;
			productType = "com.apple.product-type.framework";
		};
		9FA6ABBB1EC0A988000017BE /* ApolloCacheDependentTests */ = {
			isa = PBXNativeTarget;
			buildConfigurationList = 9FA6ABC11EC0A988000017BE /* Build configuration list for PBXNativeTarget "ApolloCacheDependentTests" */;
			buildPhases = (
				9FA6ABB81EC0A988000017BE /* Sources */,
				9FA6ABB91EC0A988000017BE /* Frameworks */,
			);
			buildRules = (
			);
			dependencies = (
				9B60204C23FDF4B300D0C8E0 /* PBXTargetDependency */,
				9FA6ABD81EC0AA55000017BE /* PBXTargetDependency */,
				9F8A958F1EC0FFB800304A2D /* PBXTargetDependency */,
				9FA6ABD41EC0AA42000017BE /* PBXTargetDependency */,
			);
			name = ApolloCacheDependentTests;
			productName = ApolloCacheDependentTests;
			productReference = 9FA6ABBC1EC0A988000017BE /* ApolloCacheDependentTests.xctest */;
			productType = "com.apple.product-type.bundle.unit-test";
		};
		9FACA9B71F42E67200AE2DBD /* GitHubAPI */ = {
			isa = PBXNativeTarget;
			buildConfigurationList = 9FACA9C21F42E67200AE2DBD /* Build configuration list for PBXNativeTarget "GitHubAPI" */;
			buildPhases = (
				9FACA9BA1F42E67200AE2DBD /* Generate Apollo Client API */,
				9FACA9BB1F42E67200AE2DBD /* Sources */,
				9FACA9BD1F42E67200AE2DBD /* Frameworks */,
				9FACA9BF1F42E67200AE2DBD /* Headers */,
			);
			buildRules = (
			);
			dependencies = (
				9FACA9B81F42E67200AE2DBD /* PBXTargetDependency */,
			);
			name = GitHubAPI;
			productName = StarWarsAPI;
			productReference = 9FACA9C61F42E67200AE2DBD /* GitHubAPI.framework */;
			productType = "com.apple.product-type.framework";
		};
		9FC750431D2A532C00458D91 /* Apollo */ = {
			isa = PBXNativeTarget;
			buildConfigurationList = 9FC750581D2A532D00458D91 /* Build configuration list for PBXNativeTarget "Apollo" */;
			buildPhases = (
				90690D322243442F00FC2E54 /* Ensure no build settings are in the Xcode project */,
				9FC7503F1D2A532C00458D91 /* Sources */,
				9FC750411D2A532C00458D91 /* Headers */,
				9FC750421D2A532C00458D91 /* Resources */,
			);
			buildRules = (
			);
			dependencies = (
				9B8C3FBC248DAA0400707B13 /* PBXTargetDependency */,
			);
			name = Apollo;
			packageProductDependencies = (
			);
			productName = Apollo;
			productReference = 9FC750441D2A532C00458D91 /* Apollo.framework */;
			productType = "com.apple.product-type.framework";
		};
		9FC7504D1D2A532D00458D91 /* ApolloTests */ = {
			isa = PBXNativeTarget;
			buildConfigurationList = 9FC7505B1D2A532D00458D91 /* Build configuration list for PBXNativeTarget "ApolloTests" */;
			buildPhases = (
				9FC7504A1D2A532D00458D91 /* Sources */,
				9FC7504B1D2A532D00458D91 /* Frameworks */,
				C304EBD522DDC87800748F72 /* Resources */,
			);
			buildRules = (
			);
			dependencies = (
				9B2DFBCC24E201A000ED3AE6 /* PBXTargetDependency */,
				9FC750511D2A532D00458D91 /* PBXTargetDependency */,
				9F8A958C1EC0FF9F00304A2D /* PBXTargetDependency */,
				9FCE2D081E6C254000E34457 /* PBXTargetDependency */,
			);
			name = ApolloTests;
			productName = ApolloTests;
			productReference = 9FC7504E1D2A532D00458D91 /* ApolloTests.xctest */;
			productType = "com.apple.product-type.bundle.unit-test";
		};
		9FCE2CF91E6C213D00E34457 /* StarWarsAPI */ = {
			isa = PBXNativeTarget;
			buildConfigurationList = 9FCE2D031E6C213D00E34457 /* Build configuration list for PBXNativeTarget "StarWarsAPI" */;
			buildPhases = (
				9FCE2D061E6C251100E34457 /* Generate Apollo Client API */,
				9FCE2CF51E6C213D00E34457 /* Sources */,
				9FCE2CF61E6C213D00E34457 /* Frameworks */,
				9FCE2CF71E6C213D00E34457 /* Headers */,
			);
			buildRules = (
			);
			dependencies = (
				9FA5FBB61EC05CE900304A9D /* PBXTargetDependency */,
			);
			name = StarWarsAPI;
			productName = StarWarsAPI;
			productReference = 9FCE2CFA1E6C213D00E34457 /* StarWarsAPI.framework */;
			productType = "com.apple.product-type.framework";
		};
/* End PBXNativeTarget section */

/* Begin PBXProject section */
		9FC7503B1D2A532C00458D91 /* Project object */ = {
			isa = PBXProject;
			attributes = {
<<<<<<< HEAD
				LastSwiftUpdateCheck = 1130;
				LastUpgradeCheck = 1220;
=======
				LastSwiftUpdateCheck = 1210;
				LastUpgradeCheck = 1210;
>>>>>>> f4c05831
				ORGANIZATIONNAME = "Apollo GraphQL";
				TargetAttributes = {
					9B2DFBB524E1FA0D00ED3AE6 = {
						CreatedOnToolsVersion = 11.6;
						LastSwiftMigration = 1160;
					};
					9B68353D2463481A00337AE6 = {
						CreatedOnToolsVersion = 11.4.1;
					};
					9B7B6F46233C26D100F32205 = {
						CreatedOnToolsVersion = 11.0;
						LastSwiftMigration = 1100;
					};
					9B7BDA6E23FDE8F200ACD198 = {
						CreatedOnToolsVersion = 11.3.1;
					};
					9B7BDA7C23FDE90400ACD198 = {
						CreatedOnToolsVersion = 11.3.1;
					};
					9B7BDAB023FDEBA800ACD198 = {
						CreatedOnToolsVersion = 11.3.1;
					};
					9B7BDABE23FDEBB600ACD198 = {
						CreatedOnToolsVersion = 11.3.1;
					};
					9B7BDAE123FDED8000ACD198 = {
						CreatedOnToolsVersion = 11.3.1;
					};
					9BAEEBFB234BB8FD00808306 = {
						CreatedOnToolsVersion = 11.0;
					};
					9F54C8B3255D760B0065AFD6 = {
						CreatedOnToolsVersion = 12.1.1;
					};
					9F8A95771EC0FC1200304A2D = {
						CreatedOnToolsVersion = 8.3.2;
						LastSwiftMigration = 1020;
						ProvisioningStyle = Manual;
					};
					9FA6ABBB1EC0A988000017BE = {
						CreatedOnToolsVersion = 8.3.2;
						LastSwiftMigration = 1020;
						ProvisioningStyle = Manual;
					};
					9FACA9B71F42E67200AE2DBD = {
						ProvisioningStyle = Manual;
					};
					9FC750431D2A532C00458D91 = {
						CreatedOnToolsVersion = 8.0;
						DevelopmentTeamName = "Martijn Walraven";
						LastSwiftMigration = 1020;
						ProvisioningStyle = Manual;
					};
					9FC7504D1D2A532D00458D91 = {
						CreatedOnToolsVersion = 8.0;
						DevelopmentTeamName = "Martijn Walraven";
						LastSwiftMigration = 1020;
						ProvisioningStyle = Manual;
					};
					9FCE2CF91E6C213D00E34457 = {
						CreatedOnToolsVersion = 8.2.1;
						LastSwiftMigration = 1020;
						ProvisioningStyle = Manual;
					};
				};
			};
			buildConfigurationList = 9FC7503E1D2A532C00458D91 /* Build configuration list for PBXProject "Apollo" */;
			compatibilityVersion = "Xcode 3.2";
			developmentRegion = en;
			hasScannedForEncodings = 0;
			knownRegions = (
				en,
				Base,
			);
			mainGroup = 9FC7503A1D2A532C00458D91;
			packageReferences = (
				9B7BDAAA23FDEA7B00ACD198 /* XCRemoteSwiftPackageReference "Starscream" */,
				9B7BDAF423FDEE2600ACD198 /* XCRemoteSwiftPackageReference "SQLite.swift" */,
				9B68F04B2413239100E97318 /* XCRemoteSwiftPackageReference "Stencil" */,
			);
			productRefGroup = 9FC750451D2A532C00458D91 /* Products */;
			projectDirPath = "";
			projectRoot = "";
			targets = (
				9FC750431D2A532C00458D91 /* Apollo */,
				9B68353D2463481A00337AE6 /* ApolloCore */,
				9FC7504D1D2A532D00458D91 /* ApolloTests */,
				9FA6ABBB1EC0A988000017BE /* ApolloCacheDependentTests */,
				9F54C8B3255D760B0065AFD6 /* ApolloPerformanceTests */,
				9FCE2CF91E6C213D00E34457 /* StarWarsAPI */,
				9FACA9B71F42E67200AE2DBD /* GitHubAPI */,
				9B2DFBB524E1FA0D00ED3AE6 /* UploadAPI */,
				9F8A95771EC0FC1200304A2D /* ApolloTestSupport */,
				9B7B6F46233C26D100F32205 /* ApolloCodegenLib */,
				9BAEEBFB234BB8FD00808306 /* ApolloCodegenTests */,
				9B7BDABE23FDEBB600ACD198 /* ApolloSQLite */,
				9B7BDAE123FDED8000ACD198 /* ApolloSQLiteTestSupport */,
				9B7BDAB023FDEBA800ACD198 /* ApolloSQLiteTests */,
				9B7BDA7C23FDE90400ACD198 /* ApolloWebSocket */,
				9B7BDA6E23FDE8F200ACD198 /* ApolloWebSocketTests */,
			);
		};
/* End PBXProject section */

/* Begin PBXResourcesBuildPhase section */
		9B2DFBB424E1FA0D00ED3AE6 /* Resources */ = {
			isa = PBXResourcesBuildPhase;
			buildActionMask = 2147483647;
			files = (
			);
			runOnlyForDeploymentPostprocessing = 0;
		};
		9B68353C2463481A00337AE6 /* Resources */ = {
			isa = PBXResourcesBuildPhase;
			buildActionMask = 2147483647;
			files = (
			);
			runOnlyForDeploymentPostprocessing = 0;
		};
		9B7B6F45233C26D100F32205 /* Resources */ = {
			isa = PBXResourcesBuildPhase;
			buildActionMask = 2147483647;
			files = (
			);
			runOnlyForDeploymentPostprocessing = 0;
		};
		9B7BDA6D23FDE8F200ACD198 /* Resources */ = {
			isa = PBXResourcesBuildPhase;
			buildActionMask = 2147483647;
			files = (
			);
			runOnlyForDeploymentPostprocessing = 0;
		};
		9B7BDA7B23FDE90400ACD198 /* Resources */ = {
			isa = PBXResourcesBuildPhase;
			buildActionMask = 2147483647;
			files = (
			);
			runOnlyForDeploymentPostprocessing = 0;
		};
		9B7BDAAF23FDEBA800ACD198 /* Resources */ = {
			isa = PBXResourcesBuildPhase;
			buildActionMask = 2147483647;
			files = (
			);
			runOnlyForDeploymentPostprocessing = 0;
		};
		9B7BDABD23FDEBB600ACD198 /* Resources */ = {
			isa = PBXResourcesBuildPhase;
			buildActionMask = 2147483647;
			files = (
			);
			runOnlyForDeploymentPostprocessing = 0;
		};
		9B7BDAE023FDED8000ACD198 /* Resources */ = {
			isa = PBXResourcesBuildPhase;
			buildActionMask = 2147483647;
			files = (
			);
			runOnlyForDeploymentPostprocessing = 0;
		};
		9BAEEBFA234BB8FD00808306 /* Resources */ = {
			isa = PBXResourcesBuildPhase;
			buildActionMask = 2147483647;
			files = (
			);
			runOnlyForDeploymentPostprocessing = 0;
		};
		9F54C8B2255D760B0065AFD6 /* Resources */ = {
			isa = PBXResourcesBuildPhase;
			buildActionMask = 2147483647;
			files = (
				9FD1519A255D7F30003BDAAA /* IssuesAndCommentsForRepository.json in Resources */,
			);
			runOnlyForDeploymentPostprocessing = 0;
		};
		9FC750421D2A532C00458D91 /* Resources */ = {
			isa = PBXResourcesBuildPhase;
			buildActionMask = 2147483647;
			files = (
			);
			runOnlyForDeploymentPostprocessing = 0;
		};
		C304EBD522DDC87800748F72 /* Resources */ = {
			isa = PBXResourcesBuildPhase;
			buildActionMask = 2147483647;
			files = (
				C35D43C622DDE28D00BCBABE /* a.txt in Resources */,
				C35D43C322DDD4AF00BCBABE /* c.txt in Resources */,
				C35D43C222DDD4AC00BCBABE /* b.txt in Resources */,
			);
			runOnlyForDeploymentPostprocessing = 0;
		};
/* End PBXResourcesBuildPhase section */

/* Begin PBXShellScriptBuildPhase section */
		90690D322243442F00FC2E54 /* Ensure no build settings are in the Xcode project */ = {
			isa = PBXShellScriptBuildPhase;
			buildActionMask = 2147483647;
			files = (
			);
			inputFileListPaths = (
			);
			inputPaths = (
			);
			name = "Ensure no build settings are in the Xcode project";
			outputFileListPaths = (
			);
			outputPaths = (
			);
			runOnlyForDeploymentPostprocessing = 0;
			shellPath = /bin/sh;
			shellScript = "\"$SRCROOT\"/scripts/ensure-no-build-settings-in-pbxproj.sh \"${PROJECT_FILE_PATH}\"\n";
		};
		9FACA9BA1F42E67200AE2DBD /* Generate Apollo Client API */ = {
			isa = PBXShellScriptBuildPhase;
			buildActionMask = 2147483647;
			files = (
			);
			inputPaths = (
			);
			name = "Generate Apollo Client API";
			outputPaths = (
			);
			runOnlyForDeploymentPostprocessing = 0;
			shellPath = /bin/sh;
			shellScript = "cd \"${SRCROOT}/SwiftScripts\"\nxcrun -sdk macosx swift run Codegen -t \"GitHub\"\n";
		};
		9FCE2D061E6C251100E34457 /* Generate Apollo Client API */ = {
			isa = PBXShellScriptBuildPhase;
			buildActionMask = 2147483647;
			files = (
			);
			inputPaths = (
			);
			name = "Generate Apollo Client API";
			outputPaths = (
			);
			runOnlyForDeploymentPostprocessing = 0;
			shellPath = /bin/sh;
			shellScript = "cd \"${SRCROOT}/SwiftScripts\"\nxcrun -sdk macosx swift run Codegen -t \"StarWars\"\n";
			showEnvVarsInLog = 0;
		};
/* End PBXShellScriptBuildPhase section */

/* Begin PBXSourcesBuildPhase section */
		9B2DFBB224E1FA0D00ED3AE6 /* Sources */ = {
			isa = PBXSourcesBuildPhase;
			buildActionMask = 2147483647;
			files = (
				9B2DFBCF24E201DD00ED3AE6 /* API.swift in Sources */,
			);
			runOnlyForDeploymentPostprocessing = 0;
		};
		9B68353A2463481A00337AE6 /* Sources */ = {
			isa = PBXSourcesBuildPhase;
			buildActionMask = 2147483647;
			files = (
				9B68354E24634A3C00337AE6 /* GraphQLOptional.swift in Sources */,
				9B455CE52492D0A3002255A9 /* ApolloExtension.swift in Sources */,
				9B455CEB2492FB03002255A9 /* String+SHA.swift in Sources */,
				9B455CE62492D0A3002255A9 /* OptionalBoolean.swift in Sources */,
				9F30F02F255EDF8900506DE7 /* DispatchPreconditions.swift in Sources */,
				9B455CDF2492D05E002255A9 /* Atomic.swift in Sources */,
				9B455CE72492D0A3002255A9 /* Collection+Apollo.swift in Sources */,
			);
			runOnlyForDeploymentPostprocessing = 0;
		};
		9B7B6F43233C26D100F32205 /* Sources */ = {
			isa = PBXSourcesBuildPhase;
			buildActionMask = 2147483647;
			files = (
				9BAEEBEE2346644600808306 /* ApolloSchemaOptions.swift in Sources */,
				9B68F03D240ED3B300E97318 /* ASTCondition.swift in Sources */,
				9BD681402406F31A000874CB /* FlexibleDecoder.swift in Sources */,
				9BC2D9D3233C6EF0007BD083 /* Basher.swift in Sources */,
				9B8C3FB3248DA2FE00707B13 /* URL+Apollo.swift in Sources */,
				9BAEEBEF2346644B00808306 /* ApolloSchemaDownloader.swift in Sources */,
				9BAEEBF72346F0A000808306 /* StaticString+Apollo.swift in Sources */,
				9B68F03F240F3B0E00E97318 /* CodeGenerator.swift in Sources */,
				9B0E4718240AF6D70093BDA7 /* ASTVariableType.swift in Sources */,
				9B0E471C240B167C0093BDA7 /* String+Apollo.swift in Sources */,
				9BAEEBF32346DDAD00808306 /* CodegenLogger.swift in Sources */,
				9B3D70FE2488388E00D8BAF4 /* UnionEnumGenerator.swift in Sources */,
				9B518C8C235F8B5F004C426D /* ApolloFilePathHelper.swift in Sources */,
				9B518C87235F819E004C426D /* CLIDownloader.swift in Sources */,
				9B3D70FA2488340C00D8BAF4 /* ASTInterfaceType.swift in Sources */,
				9BAEEBF123467E0A00808306 /* ApolloCLI.swift in Sources */,
				9BD6812B2405F410000874CB /* ASTFragment.swift in Sources */,
				9B68F04A24130D6500E97318 /* EnumGenerator.swift in Sources */,
				9B68F06524198D1000E97318 /* InputObjectGenerator.swift in Sources */,
				9B7B6F69233C2C0C00F32205 /* FileManager+Apollo.swift in Sources */,
				9B3D70F92488340400D8BAF4 /* ASTUnionType.swift in Sources */,
				9BE74D3D23FB4A8E006D354F /* FileFinder.swift in Sources */,
				9B68F068241ADA9D00E97318 /* Dictionary+Apollo.swift in Sources */,
				9B7B6F59233C287200F32205 /* ApolloCodegen.swift in Sources */,
				9BD6813E2405FAC8000874CB /* ASTField.swift in Sources */,
				9BD681272405F0CB000874CB /* ASTOutput.swift in Sources */,
				9B0E471E240B239D0093BDA7 /* ASTEnumValue.swift in Sources */,
				9B7B6F5A233C287200F32205 /* ApolloCodegenOptions.swift in Sources */,
				9BAEEBF52346E90700808306 /* CLIExtractor.swift in Sources */,
				9B3D70FC2488388300D8BAF4 /* InterfaceEnumGenerator.swift in Sources */,
				9BD6813B2405FA56000874CB /* ASTOperation.swift in Sources */,
				9BD681292405F149000874CB /* ASTTypeUsed.swift in Sources */,
				9BD6812F2405F665000874CB /* JSON.swift in Sources */,
			);
			runOnlyForDeploymentPostprocessing = 0;
		};
		9B7BDA6B23FDE8F200ACD198 /* Sources */ = {
			isa = PBXSourcesBuildPhase;
			buildActionMask = 2147483647;
			files = (
				9B7BDA8D23FDE92A00ACD198 /* MockWebSocket.swift in Sources */,
				9B7BDA8F23FDE92A00ACD198 /* MockWebSocketTests.swift in Sources */,
				9B7BDA9223FDE92A00ACD198 /* StarWarsWebSocketTests.swift in Sources */,
				9B7BDA9023FDE92A00ACD198 /* SplitNetworkTransportTests.swift in Sources */,
				9B7BDA8E23FDE92A00ACD198 /* StarWarsSubscriptionTests.swift in Sources */,
				D90F1AFB2479E57A007A1534 /* WebSocketTransportTests.swift in Sources */,
			);
			runOnlyForDeploymentPostprocessing = 0;
		};
		9B7BDA7923FDE90400ACD198 /* Sources */ = {
			isa = PBXSourcesBuildPhase;
			buildActionMask = 2147483647;
			files = (
				9B7BDA9F23FDE94C00ACD198 /* ApolloWebSocket.swift in Sources */,
				9B7BDAA023FDE94C00ACD198 /* WebSocketTransport.swift in Sources */,
				9B7BDA9C23FDE94C00ACD198 /* WebSocketTask.swift in Sources */,
				9B7BDA9B23FDE94C00ACD198 /* WebSocketError.swift in Sources */,
				9B7BDA9D23FDE94C00ACD198 /* SplitNetworkTransport.swift in Sources */,
				9B7BDA9E23FDE94C00ACD198 /* OperationMessage.swift in Sources */,
			);
			runOnlyForDeploymentPostprocessing = 0;
		};
		9B7BDAAD23FDEBA800ACD198 /* Sources */ = {
			isa = PBXSourcesBuildPhase;
			buildActionMask = 2147483647;
			files = (
				9B7BDAD623FDEC9B00ACD198 /* CachePersistenceTests.swift in Sources */,
			);
			runOnlyForDeploymentPostprocessing = 0;
		};
		9B7BDABB23FDEBB600ACD198 /* Sources */ = {
			isa = PBXSourcesBuildPhase;
			buildActionMask = 2147483647;
			files = (
				9B7BDAD023FDEBE300ACD198 /* SQLiteSerialization.swift in Sources */,
				9B7BDAD223FDEBE300ACD198 /* SQLiteNormalizedCache.swift in Sources */,
			);
			runOnlyForDeploymentPostprocessing = 0;
		};
		9B7BDADE23FDED8000ACD198 /* Sources */ = {
			isa = PBXSourcesBuildPhase;
			buildActionMask = 2147483647;
			files = (
				9B7BDAEF23FDED9700ACD198 /* TestCacheProvider.swift in Sources */,
			);
			runOnlyForDeploymentPostprocessing = 0;
		};
		9BAEEBF8234BB8FD00808306 /* Sources */ = {
			isa = PBXSourcesBuildPhase;
			buildActionMask = 2147483647;
			files = (
				9B68F0572416B5F700E97318 /* ExpectedEpisodeEnumNoDescription.swift in Sources */,
				9B3FB4F124D9ED01002C8B1B /* ExpectedCharacterType.swift in Sources */,
				9B21FD782424305700998B5C /* ExpectedEnumWithDifferentCases.swift in Sources */,
				9B3D710F24884D7500D8BAF4 /* ExpectedSearchResultType.swift in Sources */,
				9B3D710B24884B2100D8BAF4 /* ExpectedEpisodeEnumWithoutModifier.swift in Sources */,
				9B6835342460B47900337AE6 /* ASTVariableType+TestHelpers.swift in Sources */,
				9B3D71032488448F00D8BAF4 /* IntefaceEnumGenerationTests.swift in Sources */,
				9B5A1F002435356400F066BB /* ExpectedColorInputNoModifier.swift in Sources */,
				9B68F04F2413271D00E97318 /* EnumGenerationTests.swift in Sources */,
				9BAEEC10234BB95B00808306 /* FileManagerExtensionsTests.swift in Sources */,
				9B21FD792424305E00998B5C /* ExpectedEnumWithSanitizedCases.swift in Sources */,
				9B68F0532415B1C800E97318 /* ExpectedEpisodeEnum.swift in Sources */,
				9BAEEC17234C275600808306 /* ApolloSchemaTests.swift in Sources */,
				9B5A1EFC243528AA00F066BB /* InputObjectGenerationTests.swift in Sources */,
				9B3D7105248847D400D8BAF4 /* ExpectedSanitizedCharacterType.swift in Sources */,
				9B0E471A240AFA060093BDA7 /* VariableToSwiftTypeTests.swift in Sources */,
				9B8C3FB5248DA3E000707B13 /* URLExtensionsTests.swift in Sources */,
				9BAEEC12234BBA9200808306 /* CodegenTestHelper.swift in Sources */,
				9B5A1EFD24352AC100F066BB /* ExpectedReviewInput.swift in Sources */,
				9B68F0592416BA7700E97318 /* ExpectedEnumWithNoCases.swift in Sources */,
				9B518C8D235F8B9E004C426D /* CLIDownloaderTests.swift in Sources */,
				9B68F05D2416BDCF00E97318 /* ExpectedEnumWithDeprecatedCases.swift in Sources */,
				9B68F05B2416BCF100E97318 /* ExpectedEnumOmittingDeprecatedCases.swift in Sources */,
				9B68F03B240D8D1800E97318 /* CodegenExtensionTests.swift in Sources */,
				9B683538246310D400337AE6 /* ExpectedReviewInputNoModifier.swift in Sources */,
				9B3D71072488495900D8BAF4 /* ExpectedNoCasesCharacterType.swift in Sources */,
				9B3D711724889EF200D8BAF4 /* ExpectedNoModifierSearchResultType.swift in Sources */,
				9B3D711324889DB200D8BAF4 /* ExpectedSanitizedSearchResultType.swift in Sources */,
				9BD681422406F516000874CB /* ASTParsingTests.swift in Sources */,
				9B3D711124884E1B00D8BAF4 /* UnionEnumGenerationTests.swift in Sources */,
				9B3D710924884A1500D8BAF4 /* ExpectedNoModifierCharacterType.swift in Sources */,
				9B3D711524889EB000D8BAF4 /* ExpectedNoCasesSearchResultType.swift in Sources */,
				9B68F0552416B33300E97318 /* LineByLineComparison.swift in Sources */,
				9BAEEC15234C132600808306 /* CLIExtractorTests.swift in Sources */,
				9B5A1EFE24352AED00F066BB /* ExpectedColorInput.swift in Sources */,
				9BD681382405F7F6000874CB /* JSONTestHelpers.swift in Sources */,
				9BAEEC19234C297800808306 /* ApolloCodegenTests.swift in Sources */,
				9BD681362405F725000874CB /* JSONTests.swift in Sources */,
			);
			runOnlyForDeploymentPostprocessing = 0;
		};
		9F54C8B0255D760B0065AFD6 /* Sources */ = {
			isa = PBXSourcesBuildPhase;
			buildActionMask = 2147483647;
			files = (
				9F54C8B7255D760B0065AFD6 /* ParsingPerformanceTests.swift in Sources */,
			);
			runOnlyForDeploymentPostprocessing = 0;
		};
		9F8A95731EC0FC1200304A2D /* Sources */ = {
			isa = PBXSourcesBuildPhase;
			buildActionMask = 2147483647;
			files = (
				9BCF0CE423FC9CA50031D2A2 /* MockURLSession.swift in Sources */,
				9FBE0D4025407B64002ED0B1 /* AsyncResultObserver.swift in Sources */,
				9F3910272549741400AF54A6 /* MockGraphQLServer.swift in Sources */,
				9BEEDC2B24E61995001D1294 /* TestURLs.swift in Sources */,
				9BCF0CE023FC9CA50031D2A2 /* TestCacheProvider.swift in Sources */,
				9BCF0CE323FC9CA50031D2A2 /* XCTAssertHelpers.swift in Sources */,
				9F68F9F125415827004F26D0 /* XCTestCase+Helpers.swift in Sources */,
				9BCF0CE523FC9CA50031D2A2 /* MockNetworkTransport.swift in Sources */,
			);
			runOnlyForDeploymentPostprocessing = 0;
		};
		9FA6ABB81EC0A988000017BE /* Sources */ = {
			isa = PBXSourcesBuildPhase;
			buildActionMask = 2147483647;
			files = (
				9FD03C2E25527CE7002227DC /* StoreConcurrencyTests.swift in Sources */,
				9F39101725493DDC00AF54A6 /* FetchQueryTests.swift in Sources */,
				9FA6ABCD1EC0A9F7000017BE /* LoadQueryFromStoreTests.swift in Sources */,
				9FA6ABCF1EC0A9F7000017BE /* StarWarsServerCachingRoundtripTests.swift in Sources */,
				9FA6ABD21EC0A9F7000017BE /* WatchQueryTests.swift in Sources */,
				9B60204F23FDFA9F00D0C8E0 /* SQLiteCacheTests.swift in Sources */,
				9FA6ABD01EC0A9F7000017BE /* StarWarsServerTests.swift in Sources */,
				9F8622F81EC2004200C38162 /* ReadWriteFromStoreTests.swift in Sources */,
			);
			runOnlyForDeploymentPostprocessing = 0;
		};
		9FACA9BB1F42E67200AE2DBD /* Sources */ = {
			isa = PBXSourcesBuildPhase;
			buildActionMask = 2147483647;
			files = (
				9BDF201423FDC37600153E2B /* API.swift in Sources */,
			);
			runOnlyForDeploymentPostprocessing = 0;
		};
		9FC7503F1D2A532C00458D91 /* Sources */ = {
			isa = PBXSourcesBuildPhase;
			buildActionMask = 2147483647;
			files = (
				C377CCAB22D7992E00572E03 /* MultipartFormData.swift in Sources */,
				9B260C08245A437400562176 /* InterceptorProvider.swift in Sources */,
				9B9BBAF324DB39D70021C30F /* UploadRequest.swift in Sources */,
				9FCE2CEE1E6BE2D900E34457 /* NormalizedCache.swift in Sources */,
				9B260C0A245A532500562176 /* LegacyParsingInterceptor.swift in Sources */,
				9B96500C24BE7239003C29C0 /* LegacyCacheReadInterceptor.swift in Sources */,
				9F8F334C229044A200C0E83B /* Decoding.swift in Sources */,
				9FADC84A1E6B0B2300C677E6 /* Locking.swift in Sources */,
				9F295E381E277B2A00A24949 /* GraphQLResultNormalizer.swift in Sources */,
				9F86B68B1E6438D700B885FF /* GraphQLSelectionSetMapper.swift in Sources */,
				9F55347B1DE1DB2100E54264 /* ApolloStore.swift in Sources */,
				9BDE43D122C6655300FD7C7F /* Cancellable.swift in Sources */,
				9BE071B12368D3F500FA5952 /* Dictionary+Helpers.swift in Sources */,
				9F69FFA91D42855900E000B1 /* NetworkTransport.swift in Sources */,
				9BE071AF2368D34D00FA5952 /* Matchable.swift in Sources */,
				9FCDFD291E33D0CE007519DC /* GraphQLQueryWatcher.swift in Sources */,
				9FC2333D1E66BBF7001E4541 /* GraphQLDependencyTracker.swift in Sources */,
				9F19D8441EED568200C57247 /* ResultOrPromise.swift in Sources */,
				9FC9A9BF1E2C27FB0023C4D5 /* GraphQLResult.swift in Sources */,
				9FC9A9D31E2FD48B0023C4D5 /* GraphQLError.swift in Sources */,
				9FEB050D1DB5732300DA3B44 /* JSONSerializationFormat.swift in Sources */,
				9B260BEB245A020300562176 /* ApolloInterceptor.swift in Sources */,
				54DDB0921EA045870009DD99 /* InMemoryNormalizedCache.swift in Sources */,
				9FC9A9C51E2D6CE70023C4D5 /* GraphQLSelectionSet.swift in Sources */,
				9B260C01245A059700562176 /* CodableParsingInterceptor.swift in Sources */,
				9B554CC4247DC29A002F452A /* TaskData.swift in Sources */,
				9B9BBAF524DB4F890021C30F /* AutomaticPersistedQueryInterceptor.swift in Sources */,
				9BA1244A22D8A8EA00BF1D24 /* JSONSerialization+Sorting.swift in Sources */,
				9B260BF1245A025400562176 /* HTTPRequest.swift in Sources */,
				9B708AAD2305884500604A11 /* ApolloClientProtocol.swift in Sources */,
				C377CCA922D798BD00572E03 /* GraphQLFile.swift in Sources */,
				9BEEDC2824E351E5001D1294 /* MaxRetryInterceptor.swift in Sources */,
				9FC9A9CC1E2FD0760023C4D5 /* Record.swift in Sources */,
				9FC4B9201D2A6F8D0046A641 /* JSON.swift in Sources */,
				9B260BFB245A031900562176 /* NetworkFetchInterceptor.swift in Sources */,
				9B260BED245A021300562176 /* Parseable.swift in Sources */,
				9FEC15B41E681DAD00D461B4 /* GroupedSequence.swift in Sources */,
				9F578D901D8D2CB300C0EA36 /* HTTPURLResponse+Helpers.swift in Sources */,
				9B260C04245A090600562176 /* RequestChainNetworkTransport.swift in Sources */,
				9F7BA89922927A3700999B3B /* ResponsePath.swift in Sources */,
				9FC9A9BD1E2C271C0023C4D5 /* RecordSet.swift in Sources */,
				9BF1A95122CA6E71005292C2 /* GraphQLGETTransformer.swift in Sources */,
				9B260BFF245A054700562176 /* JSONRequest.swift in Sources */,
				9B260BF9245A030100562176 /* ResponseCodeInterceptor.swift in Sources */,
				9FADC84F1E6B865E00C677E6 /* DataLoader.swift in Sources */,
				9B260BF3245A026F00562176 /* RequestChain.swift in Sources */,
				9FF90A611DDDEB100034C3B6 /* GraphQLResponse.swift in Sources */,
				9F27D4641D40379500715680 /* JSONStandardTypeConversions.swift in Sources */,
				9BEDC79E22E5D2CF00549BF6 /* RequestBodyCreator.swift in Sources */,
				9BE071AD2368D08700FA5952 /* Collection+Helpers.swift in Sources */,
				9FA6F3681E65DF4700BF8D73 /* GraphQLResultAccumulator.swift in Sources */,
				9FF90A651DDDEB100034C3B6 /* GraphQLExecutor.swift in Sources */,
				9FC750611D2A59C300458D91 /* GraphQLOperation.swift in Sources */,
				9BDE43DF22C6708600FD7C7F /* GraphQLHTTPRequestError.swift in Sources */,
				9B1CCDD92360F02C007C9032 /* Bundle+Helpers.swift in Sources */,
				9B260BF5245A028D00562176 /* HTTPResponse.swift in Sources */,
				5AC6CA4322AAF7B200B7C94D /* GraphQLHTTPMethod.swift in Sources */,
				9B260BEF245A022E00562176 /* FlexibleDecoder.swift in Sources */,
				9FE941D01E62C771007CDD89 /* Promise.swift in Sources */,
				9BC742AE24CFB6450029282C /* LegacyCacheWriteInterceptor.swift in Sources */,
				9BA1245E22DE116B00BF1D24 /* Result+Helpers.swift in Sources */,
				9B4F453F244A27B900C2CF7D /* URLSessionClient.swift in Sources */,
				9BC742AC24CFB2FF0029282C /* ApolloErrorInterceptor.swift in Sources */,
				9FC750631D2A59F600458D91 /* ApolloClient.swift in Sources */,
				9BA3130E2302BEA5007B7FC5 /* DispatchQueue+Optional.swift in Sources */,
				9F86B6901E65533D00B885FF /* GraphQLResponseGenerator.swift in Sources */,
				9FC9A9C21E2D3CAF0023C4D5 /* GraphQLInputValue.swift in Sources */,
			);
			runOnlyForDeploymentPostprocessing = 0;
		};
		9FC7504A1D2A532D00458D91 /* Sources */ = {
			isa = PBXSourcesBuildPhase;
			buildActionMask = 2147483647;
			files = (
				5BB2C0232380836100774170 /* VersionNumberTests.swift in Sources */,
				9B78C71E2326E86E000C8C32 /* ErrorGenerationTests.swift in Sources */,
				9FC9A9C81E2EFE6E0023C4D5 /* CacheKeyForFieldTests.swift in Sources */,
				9BF6C99C25195019000D5B93 /* String+IncludesForTesting.swift in Sources */,
				9F91CF8F1F6C0DB2008DD0BE /* MutatingResultsTests.swift in Sources */,
				9B9BBB1C24DB760B0021C30F /* UploadTests.swift in Sources */,
				9BC139A424EDCA6C00876D29 /* InterceptorTests.swift in Sources */,
				F82E62E122BCD223000C311B /* AutomaticPersistedQueriesTests.swift in Sources */,
				9BC139A824EDCE4F00876D29 /* RetryToCountThenSucceedInterceptor.swift in Sources */,
				9B4F4543244A2AD300C2CF7D /* URLSessionClientTests.swift in Sources */,
				9F19D8461EED8D3B00C57247 /* ResultOrPromiseTests.swift in Sources */,
				9F533AB31E6C4A4200CBE097 /* BatchedLoadTests.swift in Sources */,
				C3279FC72345234D00224790 /* TestCustomRequestBodyCreator.swift in Sources */,
				9B95EDC022CAA0B000702BB2 /* GETTransformerTests.swift in Sources */,
				9FF90A6F1DDDEB420034C3B6 /* InputValueEncodingTests.swift in Sources */,
				9FE1C6E71E634C8D00C02284 /* PromiseTests.swift in Sources */,
				9B64F6762354D219002D1BB5 /* URL+QueryDict.swift in Sources */,
				9FADC8541E6B86D900C677E6 /* DataLoaderTests.swift in Sources */,
				9B2B66F42513FAFE00B53ABF /* CancellationHandlingInterceptor.swift in Sources */,
				9B21FD772422C8CC00998B5C /* TestFileHelper.swift in Sources */,
				9BC139A624EDCAD900876D29 /* BlindRetryingTestInterceptor.swift in Sources */,
				9B96500A24BE62B7003C29C0 /* RequestChainTests.swift in Sources */,
				9B21FD752422C29D00998B5C /* GraphQLFileTests.swift in Sources */,
				E86D8E05214B32FD0028EFE1 /* JSONTests.swift in Sources */,
				9F8622FA1EC2117C00C38162 /* FragmentConstructionAndConversionTests.swift in Sources */,
				C338DF1722DD9DE9006AF33E /* RequestBodyCreatorTests.swift in Sources */,
				F16D083C21EF6F7300C458B8 /* QueryFromJSONBuildingTests.swift in Sources */,
				9BF6C97025194ED7000D5B93 /* MultipartFormDataTests.swift in Sources */,
				9FF90A711DDDEB420034C3B6 /* ReadFieldValueTests.swift in Sources */,
				9F295E311E27534800A24949 /* NormalizeQueryResults.swift in Sources */,
				9FF90A731DDDEB420034C3B6 /* ParseQueryResponseTests.swift in Sources */,
				9BF6C94325194DE2000D5B93 /* MultipartFormData+Testing.swift in Sources */,
				9B4F4541244A2A9200C2CF7D /* HTTPBinAPI.swift in Sources */,
			);
			runOnlyForDeploymentPostprocessing = 0;
		};
		9FCE2CF51E6C213D00E34457 /* Sources */ = {
			isa = PBXSourcesBuildPhase;
			buildActionMask = 2147483647;
			files = (
				9BCF0D0223FC9F060031D2A2 /* API.swift in Sources */,
			);
			runOnlyForDeploymentPostprocessing = 0;
		};
/* End PBXSourcesBuildPhase section */

/* Begin PBXTargetDependency section */
		9B2DFBC224E1FA1A00ED3AE6 /* PBXTargetDependency */ = {
			isa = PBXTargetDependency;
			target = 9FC750431D2A532C00458D91 /* Apollo */;
			targetProxy = 9B2DFBC124E1FA1A00ED3AE6 /* PBXContainerItemProxy */;
		};
		9B2DFBCC24E201A000ED3AE6 /* PBXTargetDependency */ = {
			isa = PBXTargetDependency;
			target = 9B2DFBB524E1FA0D00ED3AE6 /* UploadAPI */;
			targetProxy = 9B2DFBCB24E201A000ED3AE6 /* PBXContainerItemProxy */;
		};
		9B60204C23FDF4B300D0C8E0 /* PBXTargetDependency */ = {
			isa = PBXTargetDependency;
			target = 9B7BDAE123FDED8000ACD198 /* ApolloSQLiteTestSupport */;
			targetProxy = 9B60204B23FDF4B300D0C8E0 /* PBXContainerItemProxy */;
		};
		9B683549246348CB00337AE6 /* PBXTargetDependency */ = {
			isa = PBXTargetDependency;
			target = 9B68353D2463481A00337AE6 /* ApolloCore */;
			targetProxy = 9B683548246348CB00337AE6 /* PBXContainerItemProxy */;
		};
		9B68354D24634A2000337AE6 /* PBXTargetDependency */ = {
			isa = PBXTargetDependency;
			target = 9B68353D2463481A00337AE6 /* ApolloCore */;
			targetProxy = 9B68354C24634A2000337AE6 /* PBXContainerItemProxy */;
		};
		9B7BDAF823FDEE8400ACD198 /* PBXTargetDependency */ = {
			isa = PBXTargetDependency;
			target = 9FC750431D2A532C00458D91 /* Apollo */;
			targetProxy = 9B7BDAF723FDEE8400ACD198 /* PBXContainerItemProxy */;
		};
		9B7BDAFC23FDEE9000ACD198 /* PBXTargetDependency */ = {
			isa = PBXTargetDependency;
			target = 9FC750431D2A532C00458D91 /* Apollo */;
			targetProxy = 9B7BDAFB23FDEE9000ACD198 /* PBXContainerItemProxy */;
		};
		9B7BDAFF23FDEF9E00ACD198 /* PBXTargetDependency */ = {
			isa = PBXTargetDependency;
			productRef = 9B7BDAFE23FDEF9E00ACD198 /* Starscream */;
		};
		9B7BDB0123FDF01600ACD198 /* PBXTargetDependency */ = {
			isa = PBXTargetDependency;
			target = 9B7BDA7C23FDE90400ACD198 /* ApolloWebSocket */;
			targetProxy = 9B7BDB0023FDF01600ACD198 /* PBXContainerItemProxy */;
		};
		9B7BDB0323FDF01B00ACD198 /* PBXTargetDependency */ = {
			isa = PBXTargetDependency;
			target = 9FCE2CF91E6C213D00E34457 /* StarWarsAPI */;
			targetProxy = 9B7BDB0223FDF01B00ACD198 /* PBXContainerItemProxy */;
		};
		9B7BDB0723FDF04000ACD198 /* PBXTargetDependency */ = {
			isa = PBXTargetDependency;
			target = 9F8A95771EC0FC1200304A2D /* ApolloTestSupport */;
			targetProxy = 9B7BDB0623FDF04000ACD198 /* PBXContainerItemProxy */;
		};
		9B7BDB1023FDF08F00ACD198 /* PBXTargetDependency */ = {
			isa = PBXTargetDependency;
			target = 9B7BDAE123FDED8000ACD198 /* ApolloSQLiteTestSupport */;
			targetProxy = 9B7BDB0F23FDF08F00ACD198 /* PBXContainerItemProxy */;
		};
		9B7BDB1223FDF08F00ACD198 /* PBXTargetDependency */ = {
			isa = PBXTargetDependency;
			target = 9F8A95771EC0FC1200304A2D /* ApolloTestSupport */;
			targetProxy = 9B7BDB1123FDF08F00ACD198 /* PBXContainerItemProxy */;
		};
		9B7BDB1723FDF10300ACD198 /* PBXTargetDependency */ = {
			isa = PBXTargetDependency;
			productRef = 9B7BDB1623FDF10300ACD198 /* SQLite */;
		};
		9B7BDB1923FDF11C00ACD198 /* PBXTargetDependency */ = {
			isa = PBXTargetDependency;
			target = 9B7BDABE23FDEBB600ACD198 /* ApolloSQLite */;
			targetProxy = 9B7BDB1823FDF11C00ACD198 /* PBXContainerItemProxy */;
		};
		9B7BDB1C23FDF22000ACD198 /* PBXTargetDependency */ = {
			isa = PBXTargetDependency;
			target = 9FCE2CF91E6C213D00E34457 /* StarWarsAPI */;
			targetProxy = 9B7BDB1B23FDF22000ACD198 /* PBXContainerItemProxy */;
		};
		9B8C3FBC248DAA0400707B13 /* PBXTargetDependency */ = {
			isa = PBXTargetDependency;
			target = 9B68353D2463481A00337AE6 /* ApolloCore */;
			targetProxy = 9B8C3FBB248DAA0400707B13 /* PBXContainerItemProxy */;
		};
		9BAD16B823FE361F00007BEF /* PBXTargetDependency */ = {
			isa = PBXTargetDependency;
			target = 9F8A95771EC0FC1200304A2D /* ApolloTestSupport */;
			targetProxy = 9BAD16B723FE361F00007BEF /* PBXContainerItemProxy */;
		};
		9BAEEC03234BB8FD00808306 /* PBXTargetDependency */ = {
			isa = PBXTargetDependency;
			target = 9B7B6F46233C26D100F32205 /* ApolloCodegenLib */;
			targetProxy = 9BAEEC02234BB8FD00808306 /* PBXContainerItemProxy */;
		};
		9BEEDC2D24EB6419001D1294 /* PBXTargetDependency */ = {
			isa = PBXTargetDependency;
			target = 9F8A95771EC0FC1200304A2D /* ApolloTestSupport */;
			targetProxy = 9BEEDC2C24EB6419001D1294 /* PBXContainerItemProxy */;
		};
		9F54C8BB255D760B0065AFD6 /* PBXTargetDependency */ = {
			isa = PBXTargetDependency;
			target = 9FC750431D2A532C00458D91 /* Apollo */;
			targetProxy = 9F54C8BA255D760B0065AFD6 /* PBXContainerItemProxy */;
		};
		9F54C8DF255D76810065AFD6 /* PBXTargetDependency */ = {
			isa = PBXTargetDependency;
			target = 9F8A95771EC0FC1200304A2D /* ApolloTestSupport */;
			targetProxy = 9F54C8DE255D76810065AFD6 /* PBXContainerItemProxy */;
		};
		9F54C8E1255D76810065AFD6 /* PBXTargetDependency */ = {
			isa = PBXTargetDependency;
			target = 9FACA9B71F42E67200AE2DBD /* GitHubAPI */;
			targetProxy = 9F54C8E0255D76810065AFD6 /* PBXContainerItemProxy */;
		};
		9F65B1201EC106E80090B25F /* PBXTargetDependency */ = {
			isa = PBXTargetDependency;
			target = 9FC750431D2A532C00458D91 /* Apollo */;
			targetProxy = 9F65B11F1EC106E80090B25F /* PBXContainerItemProxy */;
		};
		9F8A958C1EC0FF9F00304A2D /* PBXTargetDependency */ = {
			isa = PBXTargetDependency;
			target = 9F8A95771EC0FC1200304A2D /* ApolloTestSupport */;
			targetProxy = 9F8A958B1EC0FF9F00304A2D /* PBXContainerItemProxy */;
		};
		9F8A958F1EC0FFB800304A2D /* PBXTargetDependency */ = {
			isa = PBXTargetDependency;
			target = 9F8A95771EC0FC1200304A2D /* ApolloTestSupport */;
			targetProxy = 9F8A958E1EC0FFB800304A2D /* PBXContainerItemProxy */;
		};
		9FA5FBB61EC05CE900304A9D /* PBXTargetDependency */ = {
			isa = PBXTargetDependency;
			target = 9FC750431D2A532C00458D91 /* Apollo */;
			targetProxy = 9FA5FBB51EC05CE900304A9D /* PBXContainerItemProxy */;
		};
		9FA6ABD41EC0AA42000017BE /* PBXTargetDependency */ = {
			isa = PBXTargetDependency;
			target = 9FCE2CF91E6C213D00E34457 /* StarWarsAPI */;
			targetProxy = 9FA6ABD31EC0AA42000017BE /* PBXContainerItemProxy */;
		};
		9FA6ABD81EC0AA55000017BE /* PBXTargetDependency */ = {
			isa = PBXTargetDependency;
			target = 9FC750431D2A532C00458D91 /* Apollo */;
			targetProxy = 9FA6ABD71EC0AA55000017BE /* PBXContainerItemProxy */;
		};
		9FACA9B81F42E67200AE2DBD /* PBXTargetDependency */ = {
			isa = PBXTargetDependency;
			target = 9FC750431D2A532C00458D91 /* Apollo */;
			targetProxy = 9FACA9B91F42E67200AE2DBD /* PBXContainerItemProxy */;
		};
		9FC750511D2A532D00458D91 /* PBXTargetDependency */ = {
			isa = PBXTargetDependency;
			target = 9FC750431D2A532C00458D91 /* Apollo */;
			targetProxy = 9FC750501D2A532D00458D91 /* PBXContainerItemProxy */;
		};
		9FCE2D081E6C254000E34457 /* PBXTargetDependency */ = {
			isa = PBXTargetDependency;
			target = 9FCE2CF91E6C213D00E34457 /* StarWarsAPI */;
			targetProxy = 9FCE2D071E6C254000E34457 /* PBXContainerItemProxy */;
		};
/* End PBXTargetDependency section */

/* Begin XCBuildConfiguration section */
		9B2DFBBB24E1FA0D00ED3AE6 /* Debug */ = {
			isa = XCBuildConfiguration;
			baseConfigurationReference = 9B2DFBC824E1FA7E00ED3AE6 /* Apollo-Target-UploadAPI.xcconfig */;
			buildSettings = {
			};
			name = Debug;
		};
		9B2DFBBC24E1FA0D00ED3AE6 /* Release */ = {
			isa = XCBuildConfiguration;
			baseConfigurationReference = 9B2DFBC824E1FA7E00ED3AE6 /* Apollo-Target-UploadAPI.xcconfig */;
			buildSettings = {
			};
			name = Release;
		};
		9B2DFBBD24E1FA0D00ED3AE6 /* PerformanceTesting */ = {
			isa = XCBuildConfiguration;
			baseConfigurationReference = 9B2DFBC824E1FA7E00ED3AE6 /* Apollo-Target-UploadAPI.xcconfig */;
			buildSettings = {
			};
			name = PerformanceTesting;
		};
		9B6835432463481A00337AE6 /* Debug */ = {
			isa = XCBuildConfiguration;
			baseConfigurationReference = 9B68354A2463498D00337AE6 /* Apollo-Target-ApolloCore.xcconfig */;
			buildSettings = {
			};
			name = Debug;
		};
		9B6835442463481A00337AE6 /* Release */ = {
			isa = XCBuildConfiguration;
			baseConfigurationReference = 9B68354A2463498D00337AE6 /* Apollo-Target-ApolloCore.xcconfig */;
			buildSettings = {
			};
			name = Release;
		};
		9B6835452463481A00337AE6 /* PerformanceTesting */ = {
			isa = XCBuildConfiguration;
			baseConfigurationReference = 9B68354A2463498D00337AE6 /* Apollo-Target-ApolloCore.xcconfig */;
			buildSettings = {
			};
			name = PerformanceTesting;
		};
		9B7B6F4C233C26D100F32205 /* Debug */ = {
			isa = XCBuildConfiguration;
			baseConfigurationReference = 9B7B6F55233C27A000F32205 /* Apollo-Target-ApolloCodegenLib.xcconfig */;
			buildSettings = {
			};
			name = Debug;
		};
		9B7B6F4D233C26D100F32205 /* Release */ = {
			isa = XCBuildConfiguration;
			baseConfigurationReference = 9B7B6F55233C27A000F32205 /* Apollo-Target-ApolloCodegenLib.xcconfig */;
			buildSettings = {
			};
			name = Release;
		};
		9B7B6F4E233C26D100F32205 /* PerformanceTesting */ = {
			isa = XCBuildConfiguration;
			baseConfigurationReference = 9B7B6F55233C27A000F32205 /* Apollo-Target-ApolloCodegenLib.xcconfig */;
			buildSettings = {
			};
			name = PerformanceTesting;
		};
		9B7BDA7423FDE8F200ACD198 /* Debug */ = {
			isa = XCBuildConfiguration;
			baseConfigurationReference = 9B7BDAA223FDE98B00ACD198 /* ApolloWebSocket-Target-Tests.xcconfig */;
			buildSettings = {
			};
			name = Debug;
		};
		9B7BDA7523FDE8F200ACD198 /* Release */ = {
			isa = XCBuildConfiguration;
			baseConfigurationReference = 9B7BDAA223FDE98B00ACD198 /* ApolloWebSocket-Target-Tests.xcconfig */;
			buildSettings = {
			};
			name = Release;
		};
		9B7BDA7623FDE8F200ACD198 /* PerformanceTesting */ = {
			isa = XCBuildConfiguration;
			baseConfigurationReference = 9B7BDAA223FDE98B00ACD198 /* ApolloWebSocket-Target-Tests.xcconfig */;
			buildSettings = {
			};
			name = PerformanceTesting;
		};
		9B7BDA8323FDE90400ACD198 /* Debug */ = {
			isa = XCBuildConfiguration;
			baseConfigurationReference = 9B7BDAA423FDE98C00ACD198 /* ApolloWebSocket-Target-Framework.xcconfig */;
			buildSettings = {
			};
			name = Debug;
		};
		9B7BDA8423FDE90400ACD198 /* Release */ = {
			isa = XCBuildConfiguration;
			baseConfigurationReference = 9B7BDAA423FDE98C00ACD198 /* ApolloWebSocket-Target-Framework.xcconfig */;
			buildSettings = {
			};
			name = Release;
		};
		9B7BDA8523FDE90400ACD198 /* PerformanceTesting */ = {
			isa = XCBuildConfiguration;
			baseConfigurationReference = 9B7BDAA423FDE98C00ACD198 /* ApolloWebSocket-Target-Framework.xcconfig */;
			buildSettings = {
			};
			name = PerformanceTesting;
		};
		9B7BDAB723FDEBA800ACD198 /* Debug */ = {
			isa = XCBuildConfiguration;
			baseConfigurationReference = 9B7BDAA223FDE98B00ACD198 /* ApolloWebSocket-Target-Tests.xcconfig */;
			buildSettings = {
			};
			name = Debug;
		};
		9B7BDAB823FDEBA800ACD198 /* Release */ = {
			isa = XCBuildConfiguration;
			baseConfigurationReference = 9B7BDADA23FDECB400ACD198 /* ApolloSQLite-Target-Tests.xcconfig */;
			buildSettings = {
			};
			name = Release;
		};
		9B7BDAB923FDEBA800ACD198 /* PerformanceTesting */ = {
			isa = XCBuildConfiguration;
			baseConfigurationReference = 9B7BDADA23FDECB400ACD198 /* ApolloSQLite-Target-Tests.xcconfig */;
			buildSettings = {
			};
			name = PerformanceTesting;
		};
		9B7BDAC923FDEBB600ACD198 /* Debug */ = {
			isa = XCBuildConfiguration;
			baseConfigurationReference = 9B7BDAD823FDECB300ACD198 /* ApolloSQLite-Target-Framework.xcconfig */;
			buildSettings = {
			};
			name = Debug;
		};
		9B7BDACA23FDEBB600ACD198 /* Release */ = {
			isa = XCBuildConfiguration;
			baseConfigurationReference = 9B7BDAD823FDECB300ACD198 /* ApolloSQLite-Target-Framework.xcconfig */;
			buildSettings = {
			};
			name = Release;
		};
		9B7BDACB23FDEBB600ACD198 /* PerformanceTesting */ = {
			isa = XCBuildConfiguration;
			baseConfigurationReference = 9B7BDAD823FDECB300ACD198 /* ApolloSQLite-Target-Framework.xcconfig */;
			buildSettings = {
			};
			name = PerformanceTesting;
		};
		9B7BDAE823FDED8000ACD198 /* Debug */ = {
			isa = XCBuildConfiguration;
			baseConfigurationReference = 9B7BDADB23FDECB400ACD198 /* ApolloSQLite-Target-TestSupport.xcconfig */;
			buildSettings = {
			};
			name = Debug;
		};
		9B7BDAE923FDED8000ACD198 /* Release */ = {
			isa = XCBuildConfiguration;
			baseConfigurationReference = 9B7BDADB23FDECB400ACD198 /* ApolloSQLite-Target-TestSupport.xcconfig */;
			buildSettings = {
			};
			name = Release;
		};
		9B7BDAEA23FDED8000ACD198 /* PerformanceTesting */ = {
			isa = XCBuildConfiguration;
			baseConfigurationReference = 9B7BDADB23FDECB400ACD198 /* ApolloSQLite-Target-TestSupport.xcconfig */;
			buildSettings = {
			};
			name = PerformanceTesting;
		};
		9BAEEC04234BB8FD00808306 /* Debug */ = {
			isa = XCBuildConfiguration;
			baseConfigurationReference = 9B4AA8AD239EFDC9003E1300 /* Apollo-Target-CodegenTests.xcconfig */;
			buildSettings = {
			};
			name = Debug;
		};
		9BAEEC05234BB8FD00808306 /* Release */ = {
			isa = XCBuildConfiguration;
			baseConfigurationReference = 9B4AA8AD239EFDC9003E1300 /* Apollo-Target-CodegenTests.xcconfig */;
			buildSettings = {
			};
			name = Release;
		};
		9BAEEC06234BB8FD00808306 /* PerformanceTesting */ = {
			isa = XCBuildConfiguration;
			baseConfigurationReference = 9B4AA8AD239EFDC9003E1300 /* Apollo-Target-CodegenTests.xcconfig */;
			buildSettings = {
			};
			name = PerformanceTesting;
		};
		9F54C8BD255D760B0065AFD6 /* Debug */ = {
			isa = XCBuildConfiguration;
			baseConfigurationReference = 90690D2422433C8000FC2E54 /* Apollo-Target-PerformanceTests.xcconfig */;
			buildSettings = {
			};
			name = Debug;
		};
		9F54C8BE255D760B0065AFD6 /* Release */ = {
			isa = XCBuildConfiguration;
			baseConfigurationReference = 90690D2422433C8000FC2E54 /* Apollo-Target-PerformanceTests.xcconfig */;
			buildSettings = {
			};
			name = Release;
		};
		9F54C8BF255D760B0065AFD6 /* PerformanceTesting */ = {
			isa = XCBuildConfiguration;
			baseConfigurationReference = 90690D2422433C8000FC2E54 /* Apollo-Target-PerformanceTests.xcconfig */;
			buildSettings = {
			};
			name = PerformanceTesting;
		};
		9F8A957D1EC0FC1200304A2D /* Debug */ = {
			isa = XCBuildConfiguration;
			baseConfigurationReference = 90690D2522433CAF00FC2E54 /* Apollo-Target-TestSupport.xcconfig */;
			buildSettings = {
			};
			name = Debug;
		};
		9F8A957E1EC0FC1200304A2D /* Release */ = {
			isa = XCBuildConfiguration;
			baseConfigurationReference = 90690D2522433CAF00FC2E54 /* Apollo-Target-TestSupport.xcconfig */;
			buildSettings = {
			};
			name = Release;
		};
		9F8A957F1EC0FC1200304A2D /* PerformanceTesting */ = {
			isa = XCBuildConfiguration;
			baseConfigurationReference = 90690D2522433CAF00FC2E54 /* Apollo-Target-TestSupport.xcconfig */;
			buildSettings = {
			};
			name = PerformanceTesting;
		};
		9FA6ABC21EC0A988000017BE /* Debug */ = {
			isa = XCBuildConfiguration;
			baseConfigurationReference = 90690D2322433C5900FC2E54 /* Apollo-Target-CacheDependentTests.xcconfig */;
			buildSettings = {
			};
			name = Debug;
		};
		9FA6ABC31EC0A988000017BE /* Release */ = {
			isa = XCBuildConfiguration;
			baseConfigurationReference = 90690D2322433C5900FC2E54 /* Apollo-Target-CacheDependentTests.xcconfig */;
			buildSettings = {
			};
			name = Release;
		};
		9FA6ABC41EC0A988000017BE /* PerformanceTesting */ = {
			isa = XCBuildConfiguration;
			baseConfigurationReference = 90690D2322433C5900FC2E54 /* Apollo-Target-CacheDependentTests.xcconfig */;
			buildSettings = {
			};
			name = PerformanceTesting;
		};
		9FACA9C31F42E67200AE2DBD /* Debug */ = {
			isa = XCBuildConfiguration;
			baseConfigurationReference = 90690D2222433C2800FC2E54 /* Apollo-Target-GitHubAPI.xcconfig */;
			buildSettings = {
			};
			name = Debug;
		};
		9FACA9C41F42E67200AE2DBD /* Release */ = {
			isa = XCBuildConfiguration;
			baseConfigurationReference = 90690D2222433C2800FC2E54 /* Apollo-Target-GitHubAPI.xcconfig */;
			buildSettings = {
			};
			name = Release;
		};
		9FACA9C51F42E67200AE2DBD /* PerformanceTesting */ = {
			isa = XCBuildConfiguration;
			baseConfigurationReference = 90690D2222433C2800FC2E54 /* Apollo-Target-GitHubAPI.xcconfig */;
			buildSettings = {
			};
			name = PerformanceTesting;
		};
		9FC750561D2A532D00458D91 /* Debug */ = {
			isa = XCBuildConfiguration;
			baseConfigurationReference = 90690D05224333DA00FC2E54 /* Apollo-Project-Debug.xcconfig */;
			buildSettings = {
			};
			name = Debug;
		};
		9FC750571D2A532D00458D91 /* Release */ = {
			isa = XCBuildConfiguration;
			baseConfigurationReference = 90690D07224333DA00FC2E54 /* Apollo-Project-Release.xcconfig */;
			buildSettings = {
			};
			name = Release;
		};
		9FC750591D2A532D00458D91 /* Debug */ = {
			isa = XCBuildConfiguration;
			baseConfigurationReference = 90690D06224333DA00FC2E54 /* Apollo-Target-Framework.xcconfig */;
			buildSettings = {
			};
			name = Debug;
		};
		9FC7505A1D2A532D00458D91 /* Release */ = {
			isa = XCBuildConfiguration;
			baseConfigurationReference = 90690D06224333DA00FC2E54 /* Apollo-Target-Framework.xcconfig */;
			buildSettings = {
			};
			name = Release;
		};
		9FC7505C1D2A532D00458D91 /* Debug */ = {
			isa = XCBuildConfiguration;
			baseConfigurationReference = 90690D0B2243345500FC2E54 /* Apollo-Target-Tests.xcconfig */;
			buildSettings = {
			};
			name = Debug;
		};
		9FC7505D1D2A532D00458D91 /* Release */ = {
			isa = XCBuildConfiguration;
			baseConfigurationReference = 90690D0B2243345500FC2E54 /* Apollo-Target-Tests.xcconfig */;
			buildSettings = {
			};
			name = Release;
		};
		9FCE2D041E6C213D00E34457 /* Debug */ = {
			isa = XCBuildConfiguration;
			baseConfigurationReference = 90690D2122433C1900FC2E54 /* Apollo-Target-StarWarsAPI.xcconfig */;
			buildSettings = {
			};
			name = Debug;
		};
		9FCE2D051E6C213D00E34457 /* Release */ = {
			isa = XCBuildConfiguration;
			baseConfigurationReference = 90690D2122433C1900FC2E54 /* Apollo-Target-StarWarsAPI.xcconfig */;
			buildSettings = {
			};
			name = Release;
		};
		9FEFCFCD1E6C65CE0061834C /* PerformanceTesting */ = {
			isa = XCBuildConfiguration;
			baseConfigurationReference = 90690D08224333DA00FC2E54 /* Apollo-Project-Performance-Testing.xcconfig */;
			buildSettings = {
			};
			name = PerformanceTesting;
		};
		9FEFCFCE1E6C65CE0061834C /* PerformanceTesting */ = {
			isa = XCBuildConfiguration;
			baseConfigurationReference = 90690D06224333DA00FC2E54 /* Apollo-Target-Framework.xcconfig */;
			buildSettings = {
			};
			name = PerformanceTesting;
		};
		9FEFCFD01E6C65CE0061834C /* PerformanceTesting */ = {
			isa = XCBuildConfiguration;
			baseConfigurationReference = 90690D0B2243345500FC2E54 /* Apollo-Target-Tests.xcconfig */;
			buildSettings = {
			};
			name = PerformanceTesting;
		};
		9FEFCFD61E6C65CE0061834C /* PerformanceTesting */ = {
			isa = XCBuildConfiguration;
			baseConfigurationReference = 90690D2122433C1900FC2E54 /* Apollo-Target-StarWarsAPI.xcconfig */;
			buildSettings = {
			};
			name = PerformanceTesting;
		};
/* End XCBuildConfiguration section */

/* Begin XCConfigurationList section */
		9B2DFBBE24E1FA0D00ED3AE6 /* Build configuration list for PBXNativeTarget "UploadAPI" */ = {
			isa = XCConfigurationList;
			buildConfigurations = (
				9B2DFBBB24E1FA0D00ED3AE6 /* Debug */,
				9B2DFBBC24E1FA0D00ED3AE6 /* Release */,
				9B2DFBBD24E1FA0D00ED3AE6 /* PerformanceTesting */,
			);
			defaultConfigurationIsVisible = 0;
			defaultConfigurationName = Release;
		};
		9B6835462463481A00337AE6 /* Build configuration list for PBXNativeTarget "ApolloCore" */ = {
			isa = XCConfigurationList;
			buildConfigurations = (
				9B6835432463481A00337AE6 /* Debug */,
				9B6835442463481A00337AE6 /* Release */,
				9B6835452463481A00337AE6 /* PerformanceTesting */,
			);
			defaultConfigurationIsVisible = 0;
			defaultConfigurationName = Release;
		};
		9B7B6F4F233C26D200F32205 /* Build configuration list for PBXNativeTarget "ApolloCodegenLib" */ = {
			isa = XCConfigurationList;
			buildConfigurations = (
				9B7B6F4C233C26D100F32205 /* Debug */,
				9B7B6F4D233C26D100F32205 /* Release */,
				9B7B6F4E233C26D100F32205 /* PerformanceTesting */,
			);
			defaultConfigurationIsVisible = 0;
			defaultConfigurationName = Release;
		};
		9B7BDA7723FDE8F200ACD198 /* Build configuration list for PBXNativeTarget "ApolloWebSocketTests" */ = {
			isa = XCConfigurationList;
			buildConfigurations = (
				9B7BDA7423FDE8F200ACD198 /* Debug */,
				9B7BDA7523FDE8F200ACD198 /* Release */,
				9B7BDA7623FDE8F200ACD198 /* PerformanceTesting */,
			);
			defaultConfigurationIsVisible = 0;
			defaultConfigurationName = Release;
		};
		9B7BDA8223FDE90400ACD198 /* Build configuration list for PBXNativeTarget "ApolloWebSocket" */ = {
			isa = XCConfigurationList;
			buildConfigurations = (
				9B7BDA8323FDE90400ACD198 /* Debug */,
				9B7BDA8423FDE90400ACD198 /* Release */,
				9B7BDA8523FDE90400ACD198 /* PerformanceTesting */,
			);
			defaultConfigurationIsVisible = 0;
			defaultConfigurationName = Release;
		};
		9B7BDAB623FDEBA800ACD198 /* Build configuration list for PBXNativeTarget "ApolloSQLiteTests" */ = {
			isa = XCConfigurationList;
			buildConfigurations = (
				9B7BDAB723FDEBA800ACD198 /* Debug */,
				9B7BDAB823FDEBA800ACD198 /* Release */,
				9B7BDAB923FDEBA800ACD198 /* PerformanceTesting */,
			);
			defaultConfigurationIsVisible = 0;
			defaultConfigurationName = Release;
		};
		9B7BDAC823FDEBB600ACD198 /* Build configuration list for PBXNativeTarget "ApolloSQLite" */ = {
			isa = XCConfigurationList;
			buildConfigurations = (
				9B7BDAC923FDEBB600ACD198 /* Debug */,
				9B7BDACA23FDEBB600ACD198 /* Release */,
				9B7BDACB23FDEBB600ACD198 /* PerformanceTesting */,
			);
			defaultConfigurationIsVisible = 0;
			defaultConfigurationName = Release;
		};
		9B7BDAE723FDED8000ACD198 /* Build configuration list for PBXNativeTarget "ApolloSQLiteTestSupport" */ = {
			isa = XCConfigurationList;
			buildConfigurations = (
				9B7BDAE823FDED8000ACD198 /* Debug */,
				9B7BDAE923FDED8000ACD198 /* Release */,
				9B7BDAEA23FDED8000ACD198 /* PerformanceTesting */,
			);
			defaultConfigurationIsVisible = 0;
			defaultConfigurationName = Release;
		};
		9BAEEC07234BB8FD00808306 /* Build configuration list for PBXNativeTarget "ApolloCodegenTests" */ = {
			isa = XCConfigurationList;
			buildConfigurations = (
				9BAEEC04234BB8FD00808306 /* Debug */,
				9BAEEC05234BB8FD00808306 /* Release */,
				9BAEEC06234BB8FD00808306 /* PerformanceTesting */,
			);
			defaultConfigurationIsVisible = 0;
			defaultConfigurationName = Release;
		};
		9F54C8BC255D760B0065AFD6 /* Build configuration list for PBXNativeTarget "ApolloPerformanceTests" */ = {
			isa = XCConfigurationList;
			buildConfigurations = (
				9F54C8BD255D760B0065AFD6 /* Debug */,
				9F54C8BE255D760B0065AFD6 /* Release */,
				9F54C8BF255D760B0065AFD6 /* PerformanceTesting */,
			);
			defaultConfigurationIsVisible = 0;
			defaultConfigurationName = Release;
		};
		9F8A95801EC0FC1200304A2D /* Build configuration list for PBXNativeTarget "ApolloTestSupport" */ = {
			isa = XCConfigurationList;
			buildConfigurations = (
				9F8A957D1EC0FC1200304A2D /* Debug */,
				9F8A957E1EC0FC1200304A2D /* Release */,
				9F8A957F1EC0FC1200304A2D /* PerformanceTesting */,
			);
			defaultConfigurationIsVisible = 0;
			defaultConfigurationName = Release;
		};
		9FA6ABC11EC0A988000017BE /* Build configuration list for PBXNativeTarget "ApolloCacheDependentTests" */ = {
			isa = XCConfigurationList;
			buildConfigurations = (
				9FA6ABC21EC0A988000017BE /* Debug */,
				9FA6ABC31EC0A988000017BE /* Release */,
				9FA6ABC41EC0A988000017BE /* PerformanceTesting */,
			);
			defaultConfigurationIsVisible = 0;
			defaultConfigurationName = Release;
		};
		9FACA9C21F42E67200AE2DBD /* Build configuration list for PBXNativeTarget "GitHubAPI" */ = {
			isa = XCConfigurationList;
			buildConfigurations = (
				9FACA9C31F42E67200AE2DBD /* Debug */,
				9FACA9C41F42E67200AE2DBD /* Release */,
				9FACA9C51F42E67200AE2DBD /* PerformanceTesting */,
			);
			defaultConfigurationIsVisible = 0;
			defaultConfigurationName = Release;
		};
		9FC7503E1D2A532C00458D91 /* Build configuration list for PBXProject "Apollo" */ = {
			isa = XCConfigurationList;
			buildConfigurations = (
				9FC750561D2A532D00458D91 /* Debug */,
				9FC750571D2A532D00458D91 /* Release */,
				9FEFCFCD1E6C65CE0061834C /* PerformanceTesting */,
			);
			defaultConfigurationIsVisible = 0;
			defaultConfigurationName = Release;
		};
		9FC750581D2A532D00458D91 /* Build configuration list for PBXNativeTarget "Apollo" */ = {
			isa = XCConfigurationList;
			buildConfigurations = (
				9FC750591D2A532D00458D91 /* Debug */,
				9FC7505A1D2A532D00458D91 /* Release */,
				9FEFCFCE1E6C65CE0061834C /* PerformanceTesting */,
			);
			defaultConfigurationIsVisible = 0;
			defaultConfigurationName = Release;
		};
		9FC7505B1D2A532D00458D91 /* Build configuration list for PBXNativeTarget "ApolloTests" */ = {
			isa = XCConfigurationList;
			buildConfigurations = (
				9FC7505C1D2A532D00458D91 /* Debug */,
				9FC7505D1D2A532D00458D91 /* Release */,
				9FEFCFD01E6C65CE0061834C /* PerformanceTesting */,
			);
			defaultConfigurationIsVisible = 0;
			defaultConfigurationName = Release;
		};
		9FCE2D031E6C213D00E34457 /* Build configuration list for PBXNativeTarget "StarWarsAPI" */ = {
			isa = XCConfigurationList;
			buildConfigurations = (
				9FCE2D041E6C213D00E34457 /* Debug */,
				9FCE2D051E6C213D00E34457 /* Release */,
				9FEFCFD61E6C65CE0061834C /* PerformanceTesting */,
			);
			defaultConfigurationIsVisible = 0;
			defaultConfigurationName = Release;
		};
/* End XCConfigurationList section */

/* Begin XCRemoteSwiftPackageReference section */
		9B68F04B2413239100E97318 /* XCRemoteSwiftPackageReference "Stencil" */ = {
			isa = XCRemoteSwiftPackageReference;
			repositoryURL = "https://github.com/stencilproject/Stencil.git";
			requirement = {
				kind = upToNextMinorVersion;
				minimumVersion = 0.14.0;
			};
		};
		9B7BDAAA23FDEA7B00ACD198 /* XCRemoteSwiftPackageReference "Starscream" */ = {
			isa = XCRemoteSwiftPackageReference;
			repositoryURL = "https://github.com/daltoniam/Starscream.git";
			requirement = {
				kind = upToNextMinorVersion;
				minimumVersion = 3.1.1;
			};
		};
		9B7BDAF423FDEE2600ACD198 /* XCRemoteSwiftPackageReference "SQLite.swift" */ = {
			isa = XCRemoteSwiftPackageReference;
			repositoryURL = "https://github.com/stephencelis/SQLite.swift.git";
			requirement = {
				kind = upToNextMinorVersion;
				minimumVersion = 0.12.2;
			};
		};
/* End XCRemoteSwiftPackageReference section */

/* Begin XCSwiftPackageProductDependency section */
		9B68F04C2413239100E97318 /* Stencil */ = {
			isa = XCSwiftPackageProductDependency;
			package = 9B68F04B2413239100E97318 /* XCRemoteSwiftPackageReference "Stencil" */;
			productName = Stencil;
		};
		9B7BDAAB23FDEA7B00ACD198 /* Starscream */ = {
			isa = XCSwiftPackageProductDependency;
			package = 9B7BDAAA23FDEA7B00ACD198 /* XCRemoteSwiftPackageReference "Starscream" */;
			productName = Starscream;
		};
		9B7BDAF523FDEE2600ACD198 /* SQLite */ = {
			isa = XCSwiftPackageProductDependency;
			package = 9B7BDAF423FDEE2600ACD198 /* XCRemoteSwiftPackageReference "SQLite.swift" */;
			productName = SQLite;
		};
		9B7BDAFE23FDEF9E00ACD198 /* Starscream */ = {
			isa = XCSwiftPackageProductDependency;
			package = 9B7BDAAA23FDEA7B00ACD198 /* XCRemoteSwiftPackageReference "Starscream" */;
			productName = Starscream;
		};
		9B7BDB1623FDF10300ACD198 /* SQLite */ = {
			isa = XCSwiftPackageProductDependency;
			package = 9B7BDAF423FDEE2600ACD198 /* XCRemoteSwiftPackageReference "SQLite.swift" */;
			productName = SQLite;
		};
/* End XCSwiftPackageProductDependency section */
	};
	rootObject = 9FC7503B1D2A532C00458D91 /* Project object */;
}<|MERGE_RESOLUTION|>--- conflicted
+++ resolved
@@ -2108,13 +2108,8 @@
 		9FC7503B1D2A532C00458D91 /* Project object */ = {
 			isa = PBXProject;
 			attributes = {
-<<<<<<< HEAD
-				LastSwiftUpdateCheck = 1130;
+				LastSwiftUpdateCheck = 1210;
 				LastUpgradeCheck = 1220;
-=======
-				LastSwiftUpdateCheck = 1210;
-				LastUpgradeCheck = 1210;
->>>>>>> f4c05831
 				ORGANIZATIONNAME = "Apollo GraphQL";
 				TargetAttributes = {
 					9B2DFBB524E1FA0D00ED3AE6 = {
